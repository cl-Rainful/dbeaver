/*
 * DBeaver - Universal Database Manager
 * Copyright (C) 2010-2022 DBeaver Corp and others
 *
 * Licensed under the Apache License, Version 2.0 (the "License");
 * you may not use this file except in compliance with the License.
 * You may obtain a copy of the License at
 *
 *     http://www.apache.org/licenses/LICENSE-2.0
 *
 * Unless required by applicable law or agreed to in writing, software
 * distributed under the License is distributed on an "AS IS" BASIS,
 * WITHOUT WARRANTIES OR CONDITIONS OF ANY KIND, either express or implied.
 * See the License for the specific language governing permissions and
 * limitations under the License.
 */
package org.jkiss.dbeaver.ext.ui.svg;

import org.apache.batik.ext.awt.image.codec.png.PNGImageWriter;
import org.apache.batik.ext.awt.image.spi.ImageWriterRegistry;
import org.apache.batik.svggen.SVGGraphics2D;
import org.eclipse.draw2dl.Graphics;
import org.eclipse.draw2dl.*;
import org.eclipse.draw2dl.geometry.Rectangle;
import org.eclipse.gef3.editparts.LayerManager;
import org.jkiss.dbeaver.Log;
import org.jkiss.dbeaver.erd.ui.export.ERDExportFormatHandler;
import org.jkiss.dbeaver.erd.ui.model.EntityDiagram;
import org.jkiss.dbeaver.erd.ui.part.DiagramPart;
import org.jkiss.dbeaver.runtime.DBWorkbench;
import org.jkiss.utils.xml.XMLUtils;
import org.w3c.dom.Document;

import java.awt.*;
import java.io.File;

/**
 * SVG exporter
 */
public class ERDExportSVG implements ERDExportFormatHandler {
    private static final Log log = Log.getLog(ERDExportSVG.class);

    private static boolean pngWriterRegistered;

    private static synchronized void checkWriterRegister() {
        if (!pngWriterRegistered) {
            // For some reason image writers aren't registered in Batik registry automatically
            // Probably because of cut dependencies (which are fucking huge for Batic codec)
            ImageWriterRegistry.getInstance().register(new PNGImageWriter());
            pngWriterRegistered = true;
        }
    }

    @Override
<<<<<<< HEAD
    public void exportDiagram(EntityDiagram diagram, IFigure figure, DiagramPart diagramPart, File targetFile) throws DBException {
=======
    public void exportDiagram(EntityDiagram diagram, IFigure diagramFigure, DiagramPart diagramPart, File targetFile) {
>>>>>>> fda6c061
        checkWriterRegister();

        try {
            Rectangle contentBounds = figure instanceof FreeformLayeredPane ? ((FreeformLayeredPane) figure).getFreeformExtent() : figure.getBounds();

            String svgNS = "http://www.w3.org/2000/svg";
            Document document = XMLUtils.createDocument();//domImpl.createDocument(svgNS, "svg", null);
            document.createAttributeNS(svgNS, "svg");
            SVGGraphics2D svgGenerator = new SVGGraphics2D(document);
            svgGenerator.setSVGCanvasSize(new Dimension(contentBounds.width, contentBounds.height));

            // We need a converter from draw2dl.Graphics (.gef3) to awt.Graphics2D (Batik)
            Graphics graphics = new GraphicsToGraphics2DAdaptor(svgGenerator);

            // Reset origin to make it the top/left most part of the diagram
            graphics.translate(contentBounds.x * -1, contentBounds.y * -1);
            paintDiagram(graphics, figure);

            LayerManager layerManager = (LayerManager) diagramPart.getViewer().getEditPartRegistry().get(LayerManager.ID);
            IFigure connectionLayer = layerManager.getLayer("Connection Layer");
            if (connectionLayer != null) {
                paintDiagram(graphics, connectionLayer);
            }

            svgGenerator.stream(targetFile.getAbsolutePath());
        } catch (Exception e) {
            DBWorkbench.getPlatformUI().showError("Save ERD as SVG", null, e);
        }
    }


    /**
     * Paints the figure onto the given graphics
     */
    public static void paintDiagram(Graphics g, IFigure figure) {
        // Store state, so modified state of Graphics (while painting children) can be easily restored
        g.pushState();
        try {
            IClippingStrategy clippingStrategy = figure.getClippingStrategy();

            // Iterate over the children to check whether a child is a(nother) layer or an actual figure
            // Not painting the layers themselves is likely to get rid of borders and graphics settings that are not
            // supported (like Graphics#setTextAntiAliassing())
            for (IFigure child : figure.getChildren()) {
                if (child instanceof Layer) {
                    // Found another layer, process it to search for actual figures
                    paintDiagram(g, child);
                } else {
                    // Found something to draw
                    // Use same/similar method as being using in Figure#paintChildren() in order to get clipping right
                    if (child.isVisible()) {
                        // determine clipping areas for child
                        Rectangle[] clipping = null;
                        if (clippingStrategy != null) {
                            clipping = clippingStrategy.getClip(child);
                        } else {
                            // default clipping behaviour is to clip at bounds
                            clipping = new Rectangle[]{child.getBounds()};
                        }
                        // child may now paint inside the clipping areas
                        for (int j = 0; j < clipping.length; j++) {
                            if (clipping[j].intersects(g.getClip(Rectangle.SINGLETON))) {
                                g.clipRect(clipping[j]);
                                child.paint(g);
                                g.restoreState();
                            }
                        }
                    }
                }
            }

            for (IFigure child : figure.getChildren()) {
                if (child instanceof Layer) {
                    // Found another layer, process it to search for actual figures
                    paintDiagram(g, child);
                } else {
                    // Found something to draw
                    // Use same/similar method as being using in Figure#paintChildren() in order to get clipping right
                    if (child.isVisible()) {
                        // determine clipping areas for child
                        Rectangle[] clipping = null;
                        if (clippingStrategy != null) {
                            clipping = clippingStrategy.getClip(child);
                        } else {
                            // default clipping behaviour is to clip at bounds
                            clipping = new Rectangle[]{child.getBounds()};
                        }
                        // child may now paint inside the clipping areas
                        for (int j = 0; j < clipping.length; j++) {
                            if (clipping[j].intersects(g.getClip(Rectangle.SINGLETON))) {
                                g.clipRect(clipping[j]);
                                child.paint(g);
                                g.restoreState();
                            }
                        }
                    }
                }
            }

        } finally {
            // Always pop the state again to prevent problems
            g.popState();
        }
    }

}<|MERGE_RESOLUTION|>--- conflicted
+++ resolved
@@ -52,11 +52,7 @@
     }
 
     @Override
-<<<<<<< HEAD
-    public void exportDiagram(EntityDiagram diagram, IFigure figure, DiagramPart diagramPart, File targetFile) throws DBException {
-=======
-    public void exportDiagram(EntityDiagram diagram, IFigure diagramFigure, DiagramPart diagramPart, File targetFile) {
->>>>>>> fda6c061
+    public void exportDiagram(EntityDiagram diagram, IFigure figure, DiagramPart diagramPart, File targetFile) {
         checkWriterRegister();
 
         try {
