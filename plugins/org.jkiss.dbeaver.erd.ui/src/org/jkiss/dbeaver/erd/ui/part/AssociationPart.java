/*
 * DBeaver - Universal Database Manager
 * Copyright (C) 2010-2022 DBeaver Corp and others
 *
 * Licensed under the Apache License, Version 2.0 (the "License");
 * you may not use this file except in compliance with the License.
 * You may obtain a copy of the License at
 *
 *     http://www.apache.org/licenses/LICENSE-2.0
 *
 * Unless required by applicable law or agreed to in writing, software
 * distributed under the License is distributed on an "AS IS" BASIS,
 * WITHOUT WARRANTIES OR CONDITIONS OF ANY KIND, either express or implied.
 * See the License for the specific language governing permissions and
 * limitations under the License.
 */
/*
 * Created on Jul 13, 2004
 */
package org.jkiss.dbeaver.erd.ui.part;

import org.eclipse.draw2dl.*;
import org.eclipse.draw2dl.geometry.Dimension;
import org.eclipse.draw2dl.geometry.Point;
import org.eclipse.draw2dl.geometry.PointList;
import org.eclipse.draw2dl.geometry.Rectangle;
import org.eclipse.gef3.*;
import org.eclipse.gef3.editpolicies.ConnectionEndpointEditPolicy;
import org.eclipse.swt.SWT;
import org.eclipse.swt.graphics.Color;
import org.jkiss.dbeaver.erd.model.ERDAssociation;
import org.jkiss.dbeaver.erd.model.ERDEntity;
import org.jkiss.dbeaver.erd.model.ERDEntityAttribute;
import org.jkiss.dbeaver.erd.model.ERDUtils;
import org.jkiss.dbeaver.erd.ui.ERDUIConstants;
import org.jkiss.dbeaver.erd.ui.ERDUIUtils;
import org.jkiss.dbeaver.erd.ui.editor.ERDGraphicalViewer;
import org.jkiss.dbeaver.erd.ui.editor.ERDHighlightingHandle;
import org.jkiss.dbeaver.erd.ui.editor.ERDViewStyle;
import org.jkiss.dbeaver.erd.ui.internal.ERDUIActivator;
import org.jkiss.dbeaver.erd.ui.policy.AssociationBendEditPolicy;
import org.jkiss.dbeaver.erd.ui.policy.AssociationEditPolicy;
import org.jkiss.dbeaver.model.DBIcon;
import org.jkiss.dbeaver.model.preferences.DBPPreferenceStore;
import org.jkiss.dbeaver.model.struct.DBSEntityConstraintType;
import org.jkiss.dbeaver.ui.DBeaverIcons;
import org.jkiss.dbeaver.ui.UIUtils;
import org.jkiss.utils.CommonUtils;

import java.util.ArrayList;
import java.util.Collections;
import java.util.List;

/**
 * Represents the editable primary key/foreign key relationship
 *
 * @author Serge Rider
 */
public class AssociationPart extends PropertyAwareConnectionPart {

    // Keep original line width to visualize selection
    private Integer oldLineWidth;

    private ERDHighlightingHandle associatedAttributesHighlighing = null;

    public AssociationPart() {
    }

    public ERDAssociation getAssociation() {
        return (ERDAssociation) getModel();
    }

    @Override
    public void activate() {
        super.activate();
    }

    @Override
    public void deactivate() {
        super.deactivate();
    }

    @Override
    protected void createEditPolicies() {
        installEditPolicy(EditPolicy.CONNECTION_ENDPOINTS_ROLE, new ConnectionEndpointEditPolicy());
        installEditPolicy(EditPolicy.CONNECTION_BENDPOINTS_ROLE, new AssociationBendEditPolicy());

        if (isEditEnabled()) {
            installEditPolicy(EditPolicy.COMPONENT_ROLE, new AssociationEditPolicy());
        }

        getDiagramPart().getDiagram().getModelAdapter().installPartEditPolicies(this);
    }

    @Override
    protected IFigure createFigure() {
        PolylineConnection conn =
            new PolylineConnection();

        conn.setForegroundColor(UIUtils.getColorRegistry().get(ERDUIConstants.COLOR_ERD_LINES_FOREGROUND));

        boolean showComments = getDiagramPart().getDiagram().hasAttributeStyle(ERDViewStyle.COMMENTS);
        if (showComments) {
            ERDAssociation association = getAssociation();
            if (association != null && association.getObject() != null && !CommonUtils.isEmpty(association.getObject().getDescription())) {
                ConnectionLocator descLabelLocator = new ConnectionLocator(conn, ConnectionLocator.MIDDLE);
                //descLabelLocator.setRelativePosition(50);
                //descLabelLocator.setGap(50);
                Label descLabel = new Label(association.getObject().getDescription());
                descLabel.setForegroundColor(UIUtils.getColorRegistry().get(ERDUIConstants.COLOR_ERD_ATTR_FOREGROUND));
//                Border border = new MarginBorder(20, 0, 0, 0);
//                descLabel.setBorder(border);
                conn.add(descLabel, descLabelLocator);
            }
        }

        setConnectionStyles(conn);
        setConnectionRouting(conn);
        setConnectionToolTip(conn);

        return conn;
    }

    protected void setConnectionRouting(PolylineConnection conn) {
        ERDAssociation association = getAssociation();
        // Set router and initial bends
        ConnectionLayer cLayer = (ConnectionLayer) getLayer(LayerConstants.CONNECTION_LAYER);
        conn.setConnectionRouter(cLayer.getConnectionRouter());
        if (!CommonUtils.isEmpty(association.getInitBends())) {
            List<AbsoluteBendpoint> connBends = new ArrayList<>();
            for (int[] bend : association.getInitBends()) {
                connBends.add(new AbsoluteBendpoint(bend[0], bend[1]));
            }
            conn.setRoutingConstraint(connBends);
        } else if (association.getTargetEntity() != null && association.getTargetEntity() == association.getSourceEntity()) {
            EditPart entityPart = getSource();
            if (entityPart == null) {
                entityPart = getTarget();
            }
            final DBPPreferenceStore store = ERDUIActivator.getDefault().getPreferences();
            if (entityPart instanceof GraphicalEditPart && !store.getBoolean(ERDUIConstants.PREF_ROUTING_DIAGRAM_MANHATTAN)) {
                // Self link
                final IFigure entityFigure = ((GraphicalEditPart) entityPart).getFigure();
                //EntityPart entity = (EntityPart) connEdge.source.getParent().data;
                //final Dimension entitySize = entity.getFigure().getSize();
                final Dimension figureSize = entityFigure.getMinimumSize();
                int entityWidth = figureSize.width;
                int entityHeight = figureSize.height;

                List<RelativeBendpoint> bends = new ArrayList<>();
                {
                    RelativeBendpoint bp1 = new RelativeBendpoint(conn);
                    bp1.setRelativeDimensions(new Dimension(entityWidth, entityHeight / 2), new Dimension(entityWidth / 2, entityHeight / 2));
                    bends.add(bp1);
                }
                {
                    RelativeBendpoint bp2 = new RelativeBendpoint(conn);
                    bp2.setRelativeDimensions(new Dimension(-entityWidth, entityHeight / 2), new Dimension(entityWidth, entityHeight));
                    bends.add(bp2);
                }
                conn.setRoutingConstraint(bends);
            }
        }
    }

    protected void setConnectionStyles(PolylineConnection conn) {

        ERDAssociation association = getAssociation();
        boolean identifying = ERDUtils.isIdentifyingAssociation(association);

        DBSEntityConstraintType constraintType = association.getObject().getConstraintType();
        if (constraintType == DBSEntityConstraintType.INHERITANCE) {
            final PolygonDecoration srcDec = new PolygonDecoration();
            srcDec.setTemplate(PolygonDecoration.TRIANGLE_TIP);
            srcDec.setFill(true);
            srcDec.setBackgroundColor(getParent().getViewer().getControl().getBackground());
            srcDec.setScale(10, 6);
            conn.setTargetDecoration(srcDec);
        } else if (constraintType.isAssociation() &&
            association.getSourceEntity() instanceof ERDEntity &&
            association.getTargetEntity() instanceof ERDEntity)
        {
            final CircleDecoration sourceDecor = new CircleDecoration();
            sourceDecor.setRadius(3);
            sourceDecor.setFill(true);
            sourceDecor.setBackgroundColor(getParent().getViewer().getControl().getForeground());
            //dec.setBackgroundColor(getParent().getViewer().getControl().getBackground());
            conn.setSourceDecoration(sourceDecor);
            if (ERDUtils.isOptionalAssociation(association)) {
                final RhombusDecoration targetDecor = new RhombusDecoration();
                targetDecor.setBackgroundColor(getParent().getViewer().getControl().getBackground());
                //dec.setBackgroundColor(getParent().getViewer().getControl().getBackground());
                conn.setTargetDecoration(targetDecor);
            }
        }

        conn.setLineWidth(2);
        if (!identifying || constraintType.isLogical()) {
            conn.setLineStyle(SWT.LINE_CUSTOM);
            conn.setLineDash(
                constraintType.isLogical() ? new float[]{ 4  } : new float[]{ 5 });
        }
    }

    protected void setConnectionToolTip(PolylineConnection conn) {
        // Set tool tip
        Label toolTip = new Label(getAssociation().getObject().getName() + " [" + getAssociation().getObject().getConstraintType().getName() + "]");
        toolTip.setIcon(DBeaverIcons.getImage(DBIcon.TREE_FOREIGN_KEY));
        //toolTip.setTextPlacement(PositionConstants.SOUTH);
        //toolTip.setIconTextGap();
        conn.setToolTip(toolTip);
    }

    /**
     * Sets the width of the line when selected
     */
    @Override
    public void setSelected(int value) {
        if (getSelected() == value) {
            return;
        }
        super.setSelected(value);

        if (oldLineWidth == null) {
            oldLineWidth = ((PolylineConnection) getFigure()).getLineWidth();
        }

        if (value != EditPart.SELECTED_NONE) {
            ((PolylineConnection) getFigure()).setLineWidth(oldLineWidth + 1);
        } else {
            ((PolylineConnection) getFigure()).setLineWidth(oldLineWidth);
        }
        if (getSource() == null || getTarget() == null) {
            // This part seems to be deleted
            return;
        }

<<<<<<< HEAD
        markAssociatedAttributes(value);
    }

    public void markAssociatedAttributes(int value) {
        //Color columnColor = value != EditPart.SELECTED_NONE ? Display.getDefault().getSystemColor(SWT.COLOR_RED) : getViewer().getControl().getForeground();
        //boolean isSelected = value != EditPart.SELECTED_NONE;
        if (getSource() instanceof EntityPart) {
            for (AttributePart attrPart : getEntityAttributes((EntityPart) getSource(), getAssociation().getSourceAttributes())) {
                //attrPart.getFigure().setForegroundColor(columnColor);
                attrPart.setSelected(value);
            }
        } else {
            if (getSource() instanceof AttributePart) {
                getSource().setSelected(value);
            }
        }
        if (getTarget() instanceof EntityPart) {
            for (AttributePart attrPart : getEntityAttributes((EntityPart) getTarget(), getAssociation().getTargetAttributes())) {
                //attrPart.getFigure().setForegroundColor(columnColor);
                attrPart.setSelected(value);
            }
        } else {
            if (getTarget() instanceof AttributePart) {
                getTarget().setSelected(value);
            }
        }
    }

    private List<AttributePart> getEntityAttributes(EntityPart source, List<ERDEntityAttribute> columns) {
        List<AttributePart> result = new ArrayList<>();
        for (Object attrPart : source.getChildren()) {
            if (attrPart instanceof AttributePart && columns.contains(((AttributePart)attrPart).getAttribute())) {
                result.add((AttributePart)attrPart);
=======
        if (value != EditPart.SELECTED_NONE) {
            if (this.getViewer() instanceof ERDGraphicalViewer && associatedAttributesHighlighing == null) {
                Color color = UIUtils.getColorRegistry().get(ERDUIConstants.COLOR_ERD_FK_HIGHLIGHTING);
                associatedAttributesHighlighing = ((ERDGraphicalViewer)this.getViewer()).getEditor().getHighlightingManager().highlightAssociationAndRelatedAttributes(this, color);
>>>>>>> f723b477
            }
        } else if (associatedAttributesHighlighing != null) {
            associatedAttributesHighlighing.release();
            associatedAttributesHighlighing  = null;
        }
    }

    @Override
    public void performRequest(Request request) {
        if (request.getType() == RequestConstants.REQ_OPEN) {
            ERDUIUtils.openObjectEditor(getDiagramPart().getDiagram(), getAssociation());
        }
    }

    public void addBendpoint(int bendpointIndex, Point location) {
        Bendpoint bendpoint = new AbsoluteBendpoint(location);
        List<Bendpoint> bendpoints = getBendpointsCopy();
        bendpoints.add(bendpointIndex, bendpoint);
        updateBendpoints(bendpoints);
    }

    public void removeBendpoint(int bendpointIndex) {
        List<Bendpoint> bendpoints = getBendpointsCopy();
        if (bendpointIndex < bendpoints.size()) {
            bendpoints.remove(bendpointIndex);
            updateBendpoints(bendpoints);
        }
    }

    public void moveBendpoint(int bendpointIndex, Point location) {
        Bendpoint bendpoint = new AbsoluteBendpoint(location);
        List<Bendpoint> bendpoints = getBendpointsCopy();
        if (bendpointIndex < bendpoints.size()) {
            bendpoints.set(bendpointIndex, bendpoint);
            updateBendpoints(bendpoints);
        }
    }

    public List<Bendpoint> getBendpoints() {
        Object constraint = getConnectionFigure().getRoutingConstraint();
        if (constraint instanceof List) {
            // Make constraint copy
            return (List<Bendpoint>) constraint;
        } else {
            return Collections.emptyList();
        }
    }

    private List<Bendpoint> getBendpointsCopy() {
        Object constraint = getConnectionFigure().getRoutingConstraint();
        if (constraint instanceof List) {
            // Make constraint copy
            List<Bendpoint> curList = (List<Bendpoint>) constraint;
            return new ArrayList<>(curList);
        } else {
            return new ArrayList<>();
        }
    }

    private void updateBendpoints(List<Bendpoint> bendpoints) {
        getConnectionFigure().setRoutingConstraint(bendpoints);
    }

    @Override
    public String toString() {
        return getAssociation().getObject().getConstraintType().getName() + " " + getAssociation().getObject().getName();
    }

    public static class CircleDecoration extends Ellipse implements RotatableDecoration {

        private int radius = 5;
        private Point location = new Point();

        public CircleDecoration() {
            super();
        }

        public void setRadius(int radius) {
            this.radius = radius;
        }

        @Override
        public void setLocation(Point p) {
            location = p;
            Rectangle bounds = new Rectangle(location.x - radius, location.y - radius, radius * 2, radius * 2);
            setBounds(bounds);
        }

        @Override
        public void setReferencePoint(Point p) {
            // length of line between reference point and location
            double d = Math.sqrt(Math.pow((location.x - p.x), 2) + Math.pow(location.y - p.y, 2));

            // do nothing if link is too short.
            if (d < radius)
                return;

            //
            // using pythagoras theorem, we have a triangle like this:
            //
            //      |       figure       |
            //      |                    |
            //      |_____(l.x,l.y)______|
            //                (\)
            //                | \(r.x,r.y)
            //                | |\
            //                | | \
            //                | |  \
            //                | |   \
            //                |_|(p.x,p.y)
            //
            // We want to find a point that at radius distance from l (location) on the line between l and p
            // and center our circle at this point.
            //
            // I you remember your school math, let the distance between l and p (calculated
            // using pythagoras theorem) be defined as d. We want to find point r where the
            // distance between r and p is d-radius (the same as saying that the distance
            // between l and r is radius). We can do this using triangle identities.
            //     |px-rx|/|px-lx|=|py-ry|/|py-ly|=|d-radius|/d
            //
            // we use
            //  k = |d-radius|/d
            //  longx = |px-lx|
            //  longy = |py-xy|
            //
            // remember that d > radius.
            //
            double k = (d - radius) / d;
            double longx = Math.abs(p.x - location.x);
            double longy = Math.abs(p.y - location.y);

            double shortx = k * longx;
            double shorty = k * longy;

            // now create locate the new point using the distances depending on the location of the original points.
            int rx, ry;
            if (location.x < p.x) {
                rx = p.x - (int) shortx;
            } else {
                rx = p.x + (int) shortx;
            }
            if (location.y > p.y) {
                ry = p.y + (int) shorty;
            } else {
                ry = p.y - (int) shorty;
            }

            // For reasons that are still unknown to me, I had to increase the radius
            // of the circle for the graphics to look right.
            setBounds(new Rectangle(rx - radius, ry - radius, (int) (radius * 2.5), (int) (radius * 2.5)));
        }
    }

    public static class RhombusDecoration extends PolygonDecoration {
        private static PointList GEOMETRY = new PointList();

        static {
            GEOMETRY.addPoint(0, 0);
            GEOMETRY.addPoint(-1, 1);
            GEOMETRY.addPoint(-2, 0);
            GEOMETRY.addPoint(-1, -1);
        }

        public RhombusDecoration() {
            setTemplate(GEOMETRY);
            setFill(true);
            setScale(5, 5);
        }
    }

}<|MERGE_RESOLUTION|>--- conflicted
+++ resolved
@@ -235,46 +235,11 @@
             return;
         }
 
-<<<<<<< HEAD
-        markAssociatedAttributes(value);
-    }
-
-    public void markAssociatedAttributes(int value) {
-        //Color columnColor = value != EditPart.SELECTED_NONE ? Display.getDefault().getSystemColor(SWT.COLOR_RED) : getViewer().getControl().getForeground();
-        //boolean isSelected = value != EditPart.SELECTED_NONE;
-        if (getSource() instanceof EntityPart) {
-            for (AttributePart attrPart : getEntityAttributes((EntityPart) getSource(), getAssociation().getSourceAttributes())) {
-                //attrPart.getFigure().setForegroundColor(columnColor);
-                attrPart.setSelected(value);
-            }
-        } else {
-            if (getSource() instanceof AttributePart) {
-                getSource().setSelected(value);
-            }
-        }
-        if (getTarget() instanceof EntityPart) {
-            for (AttributePart attrPart : getEntityAttributes((EntityPart) getTarget(), getAssociation().getTargetAttributes())) {
-                //attrPart.getFigure().setForegroundColor(columnColor);
-                attrPart.setSelected(value);
-            }
-        } else {
-            if (getTarget() instanceof AttributePart) {
-                getTarget().setSelected(value);
-            }
-        }
-    }
-
-    private List<AttributePart> getEntityAttributes(EntityPart source, List<ERDEntityAttribute> columns) {
-        List<AttributePart> result = new ArrayList<>();
-        for (Object attrPart : source.getChildren()) {
-            if (attrPart instanceof AttributePart && columns.contains(((AttributePart)attrPart).getAttribute())) {
-                result.add((AttributePart)attrPart);
-=======
+
         if (value != EditPart.SELECTED_NONE) {
             if (this.getViewer() instanceof ERDGraphicalViewer && associatedAttributesHighlighing == null) {
                 Color color = UIUtils.getColorRegistry().get(ERDUIConstants.COLOR_ERD_FK_HIGHLIGHTING);
                 associatedAttributesHighlighing = ((ERDGraphicalViewer)this.getViewer()).getEditor().getHighlightingManager().highlightAssociationAndRelatedAttributes(this, color);
->>>>>>> f723b477
             }
         } else if (associatedAttributesHighlighing != null) {
             associatedAttributesHighlighing.release();
