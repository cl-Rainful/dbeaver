<<<<<<< HEAD
<?xml version="1.0" encoding="utf-8"?>
<?eclipse version="3.2"?>


<!--
 * DBeaver - Universal Database Manager
 * Copyright (C) 2010-2017 Serge Rider (serge@jkiss.org)
 *
 * Licensed under the Apache License, Version 2.0 (the "License");
 * you may not use this file except in compliance with the License.
 * You may obtain a copy of the License at
 *
 *     http://www.apache.org/licenses/LICENSE-2.0
 *
 * Unless required by applicable law or agreed to in writing, software
 * distributed under the License is distributed on an "AS IS" BASIS,
 * WITHOUT WARRANTIES OR CONDITIONS OF ANY KIND, either express or implied.
 * See the License for the specific language governing permissions and
 * limitations under the License.
  -->

<plugin> 

  <extension point="org.eclipse.core.runtime.applications" id="standalone" name="%extension.standalone.name"> 
    <application visible="true"> 
      <run class="org.jkiss.dbeaver.core.application.DBeaverApplication"/> 
    </application> 
  </extension>

  <extension point="org.eclipse.core.runtime.products" id="product">
    <product application="org.jkiss.dbeaver.core.application.standalone" description="%productSubTitle" name="DBeaver">
      <property name="copyright" value="%productCopyright"/>
      <property name="subTitle" value="%productSubTitle"/>
      <property name="website" value="%productWebsite"/>
      <property name="email" value="%productEmail"/>
      <property name="versionUpdateURL" value="https://dbeaver.jkiss.org/product/version.xml"/>
      <property name="appName" value="DBeaver"/>
      <property name="versionInfoCoord" value="125,265"/>
      <property name="versionInfoSize" value="12"/>
      <property name="versionInfoColor" value="0,0,0"/>
      <property name="applicationXMI" value="org.eclipse.platform/LegacyIDE.e4xmi"/>
      <property name="cssTheme" value="org.eclipse.e4.ui.css.theme.e4_classic"/>
      <property name="applicationCSSResources" value="platform:/plugin/org.eclipse.platform/images/"/>
      <property name="rendererFactoryUri" value="bundleclass://org.jkiss.dbeaver.core/org.jkiss.dbeaver.ui.e4.DBeaverRendererFactory"/>

    </product>
  </extension>  

  <extension point="org.jkiss.dbeaver.application">
        <application id="dbeaver-ce-standalone"
            name="%productName"
            description="%productSubTitle"/>
  </extension>
  
  <extension point="org.eclipse.ui.commands">    
  </extension>  

<!--
  <extension point="org.eclipse.ui.commandImages">
    <image commandId="org.eclipse.ui.file.save" icon="icons/eclipse/save.png" disabledIcon="icons/eclipse/save_d.png"/>
    <image commandId="org.eclipse.ui.file.saveAs" icon="icons/eclipse/save_as.png" disabledIcon="icons/eclipse/save_as_d.png"/>
    <image commandId="org.eclipse.ui.file.saveAll" icon="icons/eclipse/saveall.png" disabledIcon="icons/eclipse/saveall_d.png"/>
    <image commandId="org.eclipse.ui.file.refresh" icon="icons/eclipse/refresh.png" disabledIcon="icons/eclipse/refresh_d.png"/>
    <image commandId="org.eclipse.ui.file.revert" icon="icons/eclipse/revert.png" disabledIcon="icons/eclipse/revert_d.png"/>
    <image commandId="org.eclipse.ui.file.import" icon="icons/eclipse/import.png" disabledIcon="icons/eclipse/import_d.png"/>
    <image commandId="org.eclipse.ui.file.export" icon="icons/eclipse/export.png" disabledIcon="icons/eclipse/export_d.png"/>
    <image commandId="org.eclipse.ui.edit.delete" icon="icons/eclipse/delete.png" disabledIcon="icons/eclipse/delete_d.png"/>
    <image commandId="org.eclipse.ui.edit.copy" icon="icons/eclipse/copy.png" disabledIcon="icons/eclipse/copy_d.png"/>
    <image commandId="org.eclipse.ui.edit.cut" icon="icons/eclipse/cut.png" disabledIcon="icons/eclipse/cut_d.png"/>
    <image commandId="org.eclipse.ui.edit.paste" icon="icons/eclipse/paste.png" disabledIcon="icons/eclipse/paste_d.png"/>
    <image commandId="org.eclipse.ui.edit.undo" icon="icons/eclipse/undo.png" disabledIcon="icons/eclipse/undo_d.png"/>
    <image commandId="org.eclipse.ui.edit.redo" icon="icons/eclipse/redo.png" disabledIcon="icons/eclipse/redo_d.png"/>

    <image commandId="org.eclipse.ui.newWizard" icon="icons/eclipse/new_object.png" disabledIcon="icons/eclipse/new_object_d.png"/>
    <image commandId="org.eclipse.ui.edit.text.gotoLastEditPosition" icon="icons/eclipse/last_edit_location.png" disabledIcon="icons/eclipse/last_edit_location_d.png"/>
    <image commandId="org.eclipse.search.ui.openSearchDialog" icon="icons/eclipse/search.png" disabledIcon="icons/eclipse/search_d.png"/>
  </extension>
-->

  <extension point="org.eclipse.ui.views"> 
    <view id="org.eclipse.ui.views.ProgressView" 
      icon="icons/progress_view.png" 
      category="org.eclipse.ui" 
      class="org.eclipse.ui.ExtensionFactory:progressView" 
      name="%view.progress.title"/>  
    <view id="org.eclipse.ui.texteditor.TemplatesView" 
      name="%view.templates.title" 
      icon="icons/templates_view.png" 
      category="org.eclipse.ui" 
      class="org.eclipse.ui.texteditor.templates.TemplatesView"/>  
    <!--view
            id="org.eclipse.help.ui.HelpView"
            category="org.jkiss.dbeaver.core.category"
            class="org.jkiss.dbeaver.ui.help.LightweightHelpView"
            allowMultiple="false"
            icon="icons/help.png"
            name="Help"/--> 
  </extension>  

  <extension point="org.eclipse.ui.handlers">    
  
  </extension>  

  <extension point="org.eclipse.ui.menus"> 
    <!-- Edit menu -->  
    <menuContribution allPopups="false" locationURI="menu:edit"> 
      <separator name="undoredo" visible="true"/>  
      <command commandId="org.eclipse.ui.edit.undo" label="%command.org.jkiss.dbeaver.core.edit.undo.name"/>
      <command commandId="org.eclipse.ui.edit.redo" label="%command.org.jkiss.dbeaver.core.edit.redo.name"/>
      <command commandId="org.eclipse.ui.edit.cut" label="%command.org.jkiss.dbeaver.core.edit.cut.name"/>
      <command commandId="org.eclipse.ui.edit.copy" label="%command.org.jkiss.dbeaver.core.edit.copy.name"/>  
      <command commandId="org.jkiss.dbeaver.core.edit.copy.special" label="%command.org.jkiss.dbeaver.core.edit.copy.special.name"/>  
      <command commandId="org.eclipse.ui.edit.paste" label="%command.org.jkiss.dbeaver.core.edit.paste.name"/>  
      <command commandId="org.eclipse.ui.edit.delete" label="%command.org.jkiss.dbeaver.core.edit.delete.name"/>  
      <separator name="find.ext" visible="true"/>  
      <command commandId="org.eclipse.ui.edit.findReplace" label="%command.org.jkiss.dbeaver.core.edit.findreplace.name"/>  
      <command commandId="org.jkiss.dbeaver.core.navigator.bookmark.add" label="%command.org.jkiss.dbeaver.core.navigator.bookmark.add.name"/>  
      <separator name="additions" visible="true"/> 
    </menuContribution>  

    <!-- Edit menu -->  
    
    <menuContribution allPopups="false" locationURI="menu:org.eclipse.ui.main.menu?after=additions"> 
      <menu id="edit" label="%menu.edit"> 
        <command commandId="org.jkiss.dbeaver.ui.editors.sql.comment.single" label="%command.org.jkiss.dbeaver.core.edit.singlecomment.name">
          <visibleWhen checkEnabled="true"/>
        </command>  
        <command commandId="org.jkiss.dbeaver.ui.editors.sql.comment.multi" label="%command.org.jkiss.dbeaver.core.edit.multicomment.name">
          <visibleWhen checkEnabled="true"/>
        </command>  
        <command commandId="org.jkiss.dbeaver.ui.editors.sql.word.wrap" label="%command.org.jkiss.dbeaver.core.edit.togglewordwrap.name">
          <visibleWhen checkEnabled="true"/>
        </command>  
        <command commandId="org.eclipse.ui.edit.text.upperCase" label="%command.org.jkiss.dbeaver.core.edit.uppercase.name">
          <visibleWhen checkEnabled="true"/>
        </command>  
        <command commandId="org.eclipse.ui.edit.text.lowerCase" label="%command.org.jkiss.dbeaver.core.edit.lowercase.name">
          <visibleWhen checkEnabled="true"/>
        </command> 
      </menu> 
    </menuContribution>

    <!-- File menu-->

    <menuContribution allPopups="false" locationURI="menu:file?before=additions"> 
      <command commandId="org.eclipse.ui.newWizard" label="%command.org.jkiss.dbeaver.core.file.new.name" tooltip="%command.org.jkiss.dbeaver.core.file.save.description"/>  
      <command commandId="org.eclipse.ui.file.save" label="%command.org.jkiss.dbeaver.core.file.save.name" tooltip="%command.org.jkiss.dbeaver.core.file.save.description"/>  
      <command commandId="org.eclipse.ui.file.saveAs" label="%command.org.jkiss.dbeaver.core.file.saveas.name"/>  
      <command commandId="org.eclipse.ui.file.close" label="%command.org.jkiss.dbeaver.core.file.close.name"/>  
      <command commandId="org.eclipse.ui.file.print" label="%command.org.jkiss.dbeaver.core.file.print.name"/>  
      <command commandId="org.eclipse.ui.edit.rename" label="%command.org.jkiss.dbeaver.core.file.rename.name"/>  
      <command commandId="org.eclipse.ui.file.refresh" label="%command.org.jkiss.dbeaver.core.file.refresh.name"/>  
      
      <separator name="import-export" visible="true"/>  
      <command commandId="org.eclipse.ui.file.import" label="%command.org.jkiss.dbeaver.core.file.import.name"/>  
      <command commandId="org.eclipse.ui.file.export" label="%command.org.jkiss.dbeaver.core.file.export.name"/>  
      
      <separator name="properties" visible="true"/>  
      <command commandId="org.eclipse.ui.file.properties" label="%command.org.jkiss.dbeaver.core.file.properties.name"/>  
      
      <separator name="exit" visible="true"/>  
      <command commandId="org.eclipse.ui.file.exit" label="%command.org.jkiss.dbeaver.core.file.exit.name"/> 
    </menuContribution> 

    <!-- Navigation menu -->

    <menuContribution allPopups="false" locationURI="menu:org.eclipse.ui.main.menu?after=additions"> 
      <menu id="navigate" label="%menu.navigate"> 
        <command commandId="org.eclipse.ui.navigate.openResource" label="%command.org.jkiss.dbeaver.core.navigator.openSource.name"/>  
        <separator name="nav" visible="true"/>  
        <command commandId="org.eclipse.ui.navigate.backwardHistory" label="%command.org.jkiss.dbeaver.core.navigator.backwardHistory.name"/>  
        <command commandId="org.eclipse.ui.navigate.forwardHistory" label="%command.org.jkiss.dbeaver.core.navigator.forwardHistory.name"/> 
      </menu> 
    </menuContribution> 

    <!-- Window menu -->  

    <menuContribution allPopups="false" locationURI="menu:window?before=perspective"> 
      <separator name="perspective" visible="true"/>  
      <command commandId="org.eclipse.ui.window.customizePerspective" label="%command.org.jkiss.dbeaver.core.window.customizePerspective.name"/>  
      <command commandId="org.eclipse.ui.window.resetPerspective" label="%command.org.jkiss.dbeaver.core.window.resetPerspective.name"/>  
      <separator name="tabs" visible="true"/>  
      <menu label="%command.org.jkiss.dbeaver.core.window.navigation.name"> 
        <command commandId="org.eclipse.ui.navigate.nextTab" label="%command.org.jkiss.dbeaver.core.window.navigation.nextTab.name"/>  
        <command commandId="org.eclipse.ui.navigate.previousTab" label="%command.org.jkiss.dbeaver.core.window.navigation.previousTab.name"/>  
        <command commandId="org.eclipse.ui.navigate.nextSubTab" label="%command.org.jkiss.dbeaver.core.window.navigation.nextSubTab.name"/>  
        <command commandId="org.eclipse.ui.navigate.previousSubTab" label="%command.org.jkiss.dbeaver.core.window.navigation.previousSubTab.name"/>  
        <separator name="editors" visible="true"/>  
        <command commandId="org.eclipse.ui.window.nextEditor" label="%command.org.jkiss.dbeaver.core.window.navigation.nextEditor.name"/>  
        <command commandId="org.eclipse.ui.window.previousEditor" label="%command.org.jkiss.dbeaver.core.window.navigation.previousEditor.name"/>  
        <command commandId="org.eclipse.ui.window.switchToEditor" label="%command.org.jkiss.dbeaver.core.window.navigation.switchToEditor.name"/> 
      </menu>  
      <separator name="settings" visible="true"/>  
      <command commandId="org.eclipse.ui.window.preferences" label="%command.org.jkiss.dbeaver.core.window.preferences.name"/> 
    </menuContribution> 
  </extension>  

  <extension point="org.eclipse.ui.bindings"> 
    <scheme description="%productName" id="org.jkiss.dbeaver.defaultKeyScheme" name="%productName" parentId="org.eclipse.ui.defaultAcceleratorConfiguration"/>  
    
    <!-- Text editors -->  
    <key commandId="org.eclipse.ui.edit.text.openLocalFile" schemeId="org.eclipse.ui.defaultAcceleratorConfiguration" sequence="CTRL+O"/>  
    <key commandId="org.jkiss.dbeaver.core.sql.editor.open" schemeId="org.jkiss.dbeaver.defaultKeyScheme" sequence="F3"/>  
    <key commandId="org.jkiss.dbeaver.core.sql.editor.create" schemeId="org.eclipse.ui.defaultAcceleratorConfiguration" sequence="CTRL+F3"/>  
    
    <!-- Text editors -->  
    <key commandId="org.eclipse.ui.edit.text.contentAssist.proposals" contextId="org.jkiss.dbeaver.ui.editors.sql" schemeId="org.jkiss.dbeaver.defaultKeyScheme" sequence="CTRL+SPACE"/>  
    <key commandId="org.eclipse.ui.edit.text.hippieCompletion" contextId="org.jkiss.dbeaver.ui.editors.sql" schemeId="org.jkiss.dbeaver.defaultKeyScheme" sequence="CTRL+SHIFT+SPACE"/>  
    <key commandId="org.eclipse.ui.edit.text.contentAssist.contextInformation" contextId="org.jkiss.dbeaver.ui.editors.sql" schemeId="org.jkiss.dbeaver.defaultKeyScheme" sequence="CTRL+ALT+SPACE"/>  
    
    <!--<key commandId="org.eclipse.ui.edit.text.gotoLastEditPosition" contextId="org.eclipse.ui.contexts.window" schemeId="org.jkiss.dbeaver.defaultKeyScheme" sequence="CTRL+SHIFT+BS"/>-->  
    <key commandId="org.eclipse.ui.edit.text.goto.line" schemeId="org.jkiss.dbeaver.defaultKeyScheme" sequence="CTRL+G"/>  
    <key commandId="org.eclipse.ui.edit.text.moveLineDown" contextId="org.jkiss.dbeaver.ui.editors.sql" schemeId="org.jkiss.dbeaver.defaultKeyScheme" sequence="CTRL+SHIFT+ARROW_DOWN"/>  
    <key commandId="org.eclipse.ui.edit.text.moveLineUp" contextId="org.jkiss.dbeaver.ui.editors.sql" schemeId="org.jkiss.dbeaver.defaultKeyScheme" sequence="CTRL+SHIFT+ARROW_UP"/>  
    <!--<key commandId="org.eclipse.ui.edit.text.delete.line" contextId="org.eclipse.ui.contexts.window" schemeId="org.jkiss.dbeaver.defaultKeyScheme" sequence="CTRL+Y"/>-->  
    <key commandId="org.eclipse.ui.edit.text.join.lines" contextId="org.jkiss.dbeaver.ui.editors.sql" schemeId="org.jkiss.dbeaver.defaultKeyScheme" sequence="CTRL+SHIFT+J"/>  
    <key commandId="org.eclipse.ui.edit.text.upperCase" contextId="org.jkiss.dbeaver.ui.editors.sql" schemeId="org.jkiss.dbeaver.defaultKeyScheme" sequence="CTRL+SHIFT+U"/>  
    <key commandId="org.eclipse.ui.edit.text.lowerCase" contextId="org.jkiss.dbeaver.ui.editors.sql" schemeId="org.jkiss.dbeaver.defaultKeyScheme" sequence="CTRL+SHIFT+L"/>  
    <key commandId="org.eclipse.ui.help.dynamicHelp" contextId="org.eclipse.ui.contexts.window" schemeId="org.jkiss.dbeaver.defaultKeyScheme" sequence="F1"/> 
  </extension>  

  <extension point="org.eclipse.ui.preferencePages"> 
    <page id="org.jkiss.dbeaver.preferences.main" class="org.jkiss.dbeaver.ui.preferences.PrefPageDatabaseGeneral" name="%pref.page.name.db.configuration"> 
      <keywordReference id="org.jkiss.dbeaver.core.keyword.pref.db.general"/> 
    </page>  
    <page category="org.jkiss.dbeaver.preferences.main" id="org.jkiss.dbeaver.preferences.main.resultset" class="org.jkiss.dbeaver.ui.preferences.PrefPageResultSetMain" name="%pref.page.name.resultset"></page>  
    <page category="org.jkiss.dbeaver.preferences.main.resultset" id="org.jkiss.dbeaver.preferences.main.resultset.binaries" class="org.jkiss.dbeaver.ui.preferences.PrefPageResultSetBinaries" name="%pref.page.name.resultset.binaries"> 
      <keywordReference id="org.jkiss.dbeaver.core.keyword.pref.editor.content"/> 
    </page>  
    <page category="org.jkiss.dbeaver.preferences.main.resultset" id="org.jkiss.dbeaver.preferences.main.resultset.presentation" class="org.jkiss.dbeaver.ui.preferences.PrefPageResultSetPresentation" name="%pref.page.name.resultset.presentation"></page>  
    <page category="org.jkiss.dbeaver.preferences.main.resultset" id="org.jkiss.dbeaver.preferences.main.dataformat" class="org.jkiss.dbeaver.ui.preferences.PrefPageDataFormat" name="%pref.page.name.data.formats"> 
      <keywordReference id="org.jkiss.dbeaver.core.keyword.pref.db.dataformat"/> 
    </page>  
    <page category="org.jkiss.dbeaver.preferences.main" id="org.jkiss.dbeaver.preferences.main.connections" class="org.jkiss.dbeaver.ui.preferences.PrefPageConnections" name="%pref.page.name.connections"></page>  
    <page category="org.jkiss.dbeaver.preferences.main" id="org.jkiss.dbeaver.preferences.main.meta" class="org.jkiss.dbeaver.ui.preferences.PrefPageMetaData" name="%pref.page.name.meta"></page>  
    <page category="org.jkiss.dbeaver.preferences.main" id="org.jkiss.dbeaver.preferences.misc.qm" class="org.jkiss.dbeaver.ui.preferences.PrefPageQueryManager" name="%pref.page.name.query.manager"> 
      <keywordReference id="org.jkiss.dbeaver.core.keyword.pref.db.qm"/> 
    </page>  
    <page category="org.jkiss.dbeaver.preferences.main" id="org.jkiss.dbeaver.preferences.drivers" class="org.jkiss.dbeaver.ui.preferences.PrefPageDrivers" name="%pref.page.name.drivers"> 
      <keywordReference id="org.jkiss.dbeaver.core.keyword.pref.ui.general"/> 
    </page>  
    <page category="org.jkiss.dbeaver.preferences.drivers" id="org.jkiss.dbeaver.preferences.drivers.maven" class="org.jkiss.dbeaver.ui.preferences.PrefPageDriversMaven" name="%pref.page.name.drivers.maven"></page>  
    <page category="org.jkiss.dbeaver.preferences.main" id="org.jkiss.dbeaver.preferences.connectionTypes" class="org.jkiss.dbeaver.ui.preferences.PrefPageConnectionTypes" name="%pref.page.name.connectionTypes"/>  
    <page category="org.jkiss.dbeaver.preferences.main" id="org.jkiss.dbeaver.preferences.navigator" class="org.jkiss.dbeaver.ui.preferences.PrefPageDatabaseNavigator" name="%pref.page.name.navigator"/>  
    <page category="org.eclipse.ui.preferencePages.Editors" id="org.jkiss.dbeaver.preferences.main.entityeditor" class="org.jkiss.dbeaver.ui.preferences.PrefPageEntityEditor" name="%pref.page.name.entity.editor"> 
      <keywordReference id="org.jkiss.dbeaver.core.keyword.pref.editor.entity"/> 
    </page>  
    <page category="org.eclipse.ui.preferencePages.Editors" id="org.jkiss.dbeaver.preferences.main.sqleditor" class="org.jkiss.dbeaver.ui.preferences.PrefPageSQLEditor" name="%pref.page.name.sql.editor"> 
      <keywordReference id="org.jkiss.dbeaver.core.keyword.pref.editor.sql"/> 
    </page>  
    <page category="org.jkiss.dbeaver.preferences.main.sqleditor" id="org.jkiss.dbeaver.preferences.main.sqlexecute" class="org.jkiss.dbeaver.ui.preferences.PrefPageSQLExecute" name="%pref.page.name.sql.execute"/>  
    <page category="org.jkiss.dbeaver.preferences.main.sqleditor" id="org.jkiss.dbeaver.preferences.main.sql.completion" class="org.jkiss.dbeaver.ui.preferences.PrefPageSQLCompletion" name="%pref.page.name.sql.completion"/>  
    <page category="org.jkiss.dbeaver.preferences.main.sqleditor" id="org.jkiss.dbeaver.preferences.main.sql.format" class="org.jkiss.dbeaver.ui.preferences.PrefPageSQLFormat" name="%pref.page.name.sql.format"/>  
    <page category="org.jkiss.dbeaver.preferences.main.sqleditor" id="org.jkiss.dbeaver.preferences.main.sql.templates" class="org.jkiss.dbeaver.ui.preferences.PrefPageSQLTemplates" name="%pref.page.name.sql.templates"/>  
    <page category="org.eclipse.ui.preferencePages.Editors" id="org.jkiss.dbeaver.ui.editors.binary.pref.HexPreferencesPage" class="org.jkiss.dbeaver.ui.editors.binary.pref.HexPreferencesPage" name="%pref.page.name.binary.editor"> 
      <keywordReference id="org.jkiss.dbeaver.core.keyword.pref.editor.binary"/> 
    </page>  
    <page category="org.eclipse.ui.preferencePages.Workbench" id="org.jkiss.dbeaver.preferences.main.confirmations" class="org.jkiss.dbeaver.ui.preferences.PrefPageConfirmations" name="%pref.page.name.confirmations"/> 
  </extension>  
 
  <extension point="org.eclipse.ui.splashHandlers"> 
    <splashHandler class="org.jkiss.dbeaver.core.application.DBeaverSplashHandler" id="org.jkiss.dbeaver.ui.splash.interactive"></splashHandler>  
    <splashHandlerProductBinding productId="org.jkiss.dbeaver.core.application.product" splashId="org.jkiss.dbeaver.ui.splash.interactive"></splashHandlerProductBinding>  
  </extension>  
  
  <extension point="org.eclipse.ui.helpSupport"> 
    <config class="org.jkiss.dbeaver.ui.help.GitHubWikiHelpUI"></config> 
  </extension>  
  
  <extension point="org.jkiss.dbeaver.workbenchHandler"> 
    <workbenchWindowInitializer class="org.jkiss.dbeaver.core.application.WorkbenchInitializerNewConnection"/> 
  </extension>  
  
  <extension point="org.eclipse.ui.activities"> 
    <activity id="hideE4Activity" name="%activity.hideE4Activity.name"> 
      <enabledWhen> 
        <with variable="activePartId"> 
          <equals value="nonExistentPartId"/> 
        </with> 
      </enabledWhen> 
    </activity>  
    <!-- Hide Eclipse userstorage activities -->  
    <activityPatternBinding activityId="hideE4Activity" pattern="org.eclipse.userstorage.*"/> 
  </extension> 

</plugin>
=======
<?xml version="1.0" encoding="utf-8"?>
<?eclipse version="3.2"?>


<!--
 * DBeaver - Universal Database Manager
 * Copyright (C) 2010-2017 Serge Rider (serge@jkiss.org)
 *
 * Licensed under the Apache License, Version 2.0 (the "License");
 * you may not use this file except in compliance with the License.
 * You may obtain a copy of the License at
 *
 *     http://www.apache.org/licenses/LICENSE-2.0
 *
 * Unless required by applicable law or agreed to in writing, software
 * distributed under the License is distributed on an "AS IS" BASIS,
 * WITHOUT WARRANTIES OR CONDITIONS OF ANY KIND, either express or implied.
 * See the License for the specific language governing permissions and
 * limitations under the License.
  -->

<plugin>

    <extension-point id="org.jkiss.dbeaver.commandLine" name="Command line extension" schema="schema/org.jkiss.dbeaver.commandLine.exsd"/>

    <extension point="org.eclipse.core.runtime.applications" id="standalone" name="%extension.standalone.name">
    <application visible="true">
        <run class="org.jkiss.dbeaver.core.application.DBeaverApplication"/>
    </application>
    </extension>

    <extension point="org.eclipse.core.runtime.products" id="product">
        <product application="org.jkiss.dbeaver.core.application.standalone" description="%productSubTitle" name="%productName">
            <property name="aboutText" value="%aboutText"/>
            <property name="copyright" value="%productCopyright"/>
            <property name="subTitle" value="%productSubTitle"/>
            <property name="website" value="%productWebsite"/>
            <property name="email" value="%productEmail"/>
            <property name="versionUpdateURL" value="https://dbeaver.jkiss.org/product/version.xml"/>
            <property name="windowImages" value="/icons/dbeaver16.png,/icons/dbeaver32.png,/icons/dbeaver48.png,/icons/dbeaver64.png,/icons/dbeaver256.png"/>
            <property name="appName" value="%productName"/>
            <property name="startupForegroundColor" value="000000"/>
            <property name="startupMessageRect" value="323,275,242,25"/>
            <property name="startupProgressRect" value="323,260,242,10"/>
            <property name="versionInfoCoord" value="125,265"/>
            <property name="versionInfoSize" value="12"/>
            <property name="versionInfoColor" value="0,0,0"/>
            <property name="applicationXMI" value="org.eclipse.platform/LegacyIDE.e4xmi"/>
            <property name="cssTheme" value="org.eclipse.e4.ui.css.theme.e4_classic"/>
            <property name="applicationCSSResources" value="platform:/plugin/org.eclipse.platform/images/"/>
            <property name="rendererFactoryUri" value="bundleclass://org.jkiss.dbeaver.core/org.jkiss.dbeaver.ui.e4.DBeaverRendererFactory"/>
            <property name="preferenceCustomization" value="plugin_customization.ini"/>

        </product>
    </extension>

    <extension point="org.jkiss.dbeaver.application">
        <application id="dbeaver-ce-standalone"
            name="%productName"
            description="%productSubTitle"/>
    </extension>

    <extension point="org.eclipse.ui.commands">
    </extension>

    <extension point="org.eclipse.ui.commandImages">
        <image commandId="org.eclipse.ui.file.save" icon="icons/eclipse/save.png" disabledIcon="icons/eclipse/save_d.png"/>
        <image commandId="org.eclipse.ui.file.saveAs" icon="icons/eclipse/save_as.png" disabledIcon="icons/eclipse/save_as_d.png"/>
        <image commandId="org.eclipse.ui.file.saveAll" icon="icons/eclipse/saveall.png" disabledIcon="icons/eclipse/saveall_d.png"/>
        <image commandId="org.eclipse.ui.file.refresh" icon="icons/eclipse/refresh.png" disabledIcon="icons/eclipse/refresh_d.png"/>
        <image commandId="org.eclipse.ui.file.revert" icon="icons/eclipse/revert.png" disabledIcon="icons/eclipse/revert_d.png"/>
        <image commandId="org.eclipse.ui.file.import" icon="icons/eclipse/import.png" disabledIcon="icons/eclipse/import_d.png"/>
        <image commandId="org.eclipse.ui.file.export" icon="icons/eclipse/export.png" disabledIcon="icons/eclipse/export_d.png"/>
        <image commandId="org.eclipse.ui.edit.delete" icon="icons/eclipse/delete.png" disabledIcon="icons/eclipse/delete_d.png"/>
        <image commandId="org.eclipse.ui.edit.copy" icon="icons/eclipse/copy.png" disabledIcon="icons/eclipse/copy_d.png"/>
        <image commandId="org.eclipse.ui.edit.cut" icon="icons/eclipse/cut.png" disabledIcon="icons/eclipse/cut_d.png"/>
        <image commandId="org.eclipse.ui.edit.paste" icon="icons/eclipse/paste.png" disabledIcon="icons/eclipse/paste_d.png"/>
        <image commandId="org.eclipse.ui.edit.undo" icon="icons/eclipse/undo.png" disabledIcon="icons/eclipse/undo_d.png"/>
        <image commandId="org.eclipse.ui.edit.redo" icon="icons/eclipse/redo.png" disabledIcon="icons/eclipse/redo_d.png"/>

        <image commandId="org.eclipse.ui.newWizard" icon="icons/eclipse/new_object.png" disabledIcon="icons/eclipse/new_object_d.png"/>
        <image commandId="org.eclipse.ui.edit.text.gotoLastEditPosition" icon="icons/eclipse/last_edit_location.png" disabledIcon="icons/eclipse/last_edit_location_d.png"/>
        <image commandId="org.eclipse.search.ui.openSearchDialog" icon="icons/eclipse/search.png" disabledIcon="icons/eclipse/search_d.png"/>
    </extension>

    <extension point="org.eclipse.ui.views">
        <view id="org.eclipse.ui.views.ProgressView"
            icon="icons/progress_view.png"
            category="org.eclipse.ui"
            class="org.eclipse.ui.ExtensionFactory:progressView"
            name="%view.progress.title"/>
        <view id="org.eclipse.ui.texteditor.TemplatesView"
            name="%view.templates.title"
            icon="icons/templates_view.png"
            category="org.eclipse.ui"
            class="org.eclipse.ui.texteditor.templates.TemplatesView"/>
        <!--view
                id="org.eclipse.help.ui.HelpView"
                category="org.jkiss.dbeaver.core.category"
                class="org.jkiss.dbeaver.ui.help.LightweightHelpView"
                allowMultiple="false"
                icon="icons/help.png"
                name="Help"/-->
    </extension>

    <extension point="org.eclipse.ui.handlers">

    </extension>

    <extension point="org.eclipse.ui.menus">
        <!-- Edit menu -->
        <menuContribution allPopups="false" locationURI="menu:edit">
            <separator name="undoredo" visible="true"/>
            <command commandId="org.eclipse.ui.edit.undo" label="%command.org.jkiss.dbeaver.core.edit.undo.name"/>
            <command commandId="org.eclipse.ui.edit.redo" label="%command.org.jkiss.dbeaver.core.edit.redo.name"/>
            <command commandId="org.eclipse.ui.edit.cut" label="%command.org.jkiss.dbeaver.core.edit.cut.name"/>
            <command commandId="org.eclipse.ui.edit.copy" label="%command.org.jkiss.dbeaver.core.edit.copy.name"/>
            <command commandId="org.jkiss.dbeaver.core.edit.copy.special" label="%command.org.jkiss.dbeaver.core.edit.copy.special.name"/>
            <command commandId="org.eclipse.ui.edit.paste" label="%command.org.jkiss.dbeaver.core.edit.paste.name"/>
            <command commandId="org.eclipse.ui.edit.delete" label="%command.org.jkiss.dbeaver.core.edit.delete.name"/>
            <separator name="find.ext" visible="true"/>
            <command commandId="org.eclipse.ui.edit.findReplace" label="%command.org.jkiss.dbeaver.core.edit.findreplace.name"/>
            <command commandId="org.jkiss.dbeaver.core.navigator.bookmark.add" label="%command.org.jkiss.dbeaver.core.navigator.bookmark.add.name"/>
            <separator name="additions" visible="true"/>
        </menuContribution>

        <!-- Edit menu -->

        <menuContribution allPopups="false" locationURI="menu:org.eclipse.ui.main.menu?after=additions">
            <menu id="edit" label="%menu.edit">
            <command commandId="org.jkiss.dbeaver.ui.editors.sql.comment.single" label="%command.org.jkiss.dbeaver.core.edit.singlecomment.name">
                <visibleWhen checkEnabled="true"/>
            </command>
            <command commandId="org.jkiss.dbeaver.ui.editors.sql.comment.multi" label="%command.org.jkiss.dbeaver.core.edit.multicomment.name">
                <visibleWhen checkEnabled="true"/>
            </command>
            <command commandId="org.jkiss.dbeaver.ui.editors.sql.word.wrap" label="%command.org.jkiss.dbeaver.core.edit.togglewordwrap.name">
                <visibleWhen checkEnabled="true"/>
            </command>
            <command commandId="org.eclipse.ui.edit.text.upperCase" label="%command.org.jkiss.dbeaver.core.edit.uppercase.name">
                <visibleWhen checkEnabled="true"/>
            </command>
            <command commandId="org.eclipse.ui.edit.text.lowerCase" label="%command.org.jkiss.dbeaver.core.edit.lowercase.name">
                <visibleWhen checkEnabled="true"/>
            </command>
            </menu>
        </menuContribution>

        <!-- File menu-->

        <menuContribution allPopups="false" locationURI="menu:file?before=additions">
            <command commandId="org.eclipse.ui.newWizard" label="%command.org.jkiss.dbeaver.core.file.new.name" tooltip="%command.org.jkiss.dbeaver.core.file.save.description"/>
            <command commandId="org.eclipse.ui.file.save" label="%command.org.jkiss.dbeaver.core.file.save.name" tooltip="%command.org.jkiss.dbeaver.core.file.save.description"/>
            <command commandId="org.eclipse.ui.file.saveAs" label="%command.org.jkiss.dbeaver.core.file.saveas.name"/>
            <command commandId="org.eclipse.ui.file.close" label="%command.org.jkiss.dbeaver.core.file.close.name"/>
            <command commandId="org.eclipse.ui.file.print" label="%command.org.jkiss.dbeaver.core.file.print.name"/>
            <command commandId="org.eclipse.ui.edit.rename" label="%command.org.jkiss.dbeaver.core.file.rename.name"/>
            <command commandId="org.eclipse.ui.file.refresh" label="%command.org.jkiss.dbeaver.core.file.refresh.name"/>

            <separator name="import-export" visible="true"/>
            <command commandId="org.eclipse.ui.file.import" label="%command.org.jkiss.dbeaver.core.file.import.name"/>
            <command commandId="org.eclipse.ui.file.export" label="%command.org.jkiss.dbeaver.core.file.export.name"/>

            <separator name="properties" visible="true"/>
            <command commandId="org.eclipse.ui.file.properties" label="%command.org.jkiss.dbeaver.core.file.properties.name"/>

            <separator name="exit" visible="true"/>
            <command commandId="org.eclipse.ui.file.exit" label="%command.org.jkiss.dbeaver.core.file.exit.name"/>
        </menuContribution>

        <!-- Navigation menu -->

        <menuContribution allPopups="false" locationURI="menu:org.eclipse.ui.main.menu?after=additions">
          <menu id="navigate" label="%menu.navigate">
            <command commandId="org.eclipse.ui.navigate.openResource" label="%command.org.jkiss.dbeaver.core.navigator.openSource.name"/>
            <separator name="nav" visible="true"/>
            <command commandId="org.eclipse.ui.navigate.backwardHistory" label="%command.org.jkiss.dbeaver.core.navigator.backwardHistory.name"/>
            <command commandId="org.eclipse.ui.navigate.forwardHistory" label="%command.org.jkiss.dbeaver.core.navigator.forwardHistory.name"/>
          </menu>
        </menuContribution>

        <!-- Window menu -->

        <menuContribution allPopups="false" locationURI="menu:window?before=perspective">
            <separator name="perspective" visible="true"/>
            <command commandId="org.eclipse.ui.window.customizePerspective" label="%command.org.jkiss.dbeaver.core.window.customizePerspective.name"/>
            <command commandId="org.eclipse.ui.window.resetPerspective" label="%command.org.jkiss.dbeaver.core.window.resetPerspective.name"/>
            <separator name="tabs" visible="true"/>
            <menu label="%command.org.jkiss.dbeaver.core.window.navigation.name">
            <command commandId="org.eclipse.ui.navigate.nextTab" label="%command.org.jkiss.dbeaver.core.window.navigation.nextTab.name"/>
            <command commandId="org.eclipse.ui.navigate.previousTab" label="%command.org.jkiss.dbeaver.core.window.navigation.previousTab.name"/>
            <command commandId="org.eclipse.ui.navigate.nextSubTab" label="%command.org.jkiss.dbeaver.core.window.navigation.nextSubTab.name"/>
            <command commandId="org.eclipse.ui.navigate.previousSubTab" label="%command.org.jkiss.dbeaver.core.window.navigation.previousSubTab.name"/>
            <separator name="editors" visible="true"/>
            <command commandId="org.eclipse.ui.window.nextEditor" label="%command.org.jkiss.dbeaver.core.window.navigation.nextEditor.name"/>
            <command commandId="org.eclipse.ui.window.previousEditor" label="%command.org.jkiss.dbeaver.core.window.navigation.previousEditor.name"/>
            <command commandId="org.eclipse.ui.window.switchToEditor" label="%command.org.jkiss.dbeaver.core.window.navigation.switchToEditor.name"/>
            </menu>
            <separator name="settings" visible="true"/>
            <command commandId="org.eclipse.ui.window.preferences" label="%command.org.jkiss.dbeaver.core.window.preferences.name"/>
        </menuContribution>
    </extension>

    <extension point="org.eclipse.ui.bindings">
        <scheme description="%productName" id="org.jkiss.dbeaver.defaultKeyScheme" name="%productName" parentId="org.eclipse.ui.defaultAcceleratorConfiguration"/>

        <!-- Text editors -->
        <key commandId="org.eclipse.ui.edit.text.openLocalFile" schemeId="org.eclipse.ui.defaultAcceleratorConfiguration" sequence="CTRL+O"/>
        <key commandId="org.jkiss.dbeaver.core.sql.editor.open" schemeId="org.jkiss.dbeaver.defaultKeyScheme" sequence="F3"/>
        <key commandId="org.jkiss.dbeaver.core.sql.editor.create" schemeId="org.eclipse.ui.defaultAcceleratorConfiguration" sequence="CTRL+F3"/>

        <!-- Text editors -->
        <key commandId="org.eclipse.ui.edit.text.contentAssist.proposals" contextId="org.jkiss.dbeaver.ui.editors.sql" schemeId="org.jkiss.dbeaver.defaultKeyScheme" sequence="CTRL+SPACE"/>
        <key commandId="org.eclipse.ui.edit.text.hippieCompletion" contextId="org.jkiss.dbeaver.ui.editors.sql" schemeId="org.jkiss.dbeaver.defaultKeyScheme" sequence="CTRL+SHIFT+SPACE"/>
        <key commandId="org.eclipse.ui.edit.text.contentAssist.contextInformation" contextId="org.jkiss.dbeaver.ui.editors.sql" schemeId="org.jkiss.dbeaver.defaultKeyScheme" sequence="CTRL+ALT+SPACE"/>

        <!--<key commandId="org.eclipse.ui.edit.text.gotoLastEditPosition" contextId="org.eclipse.ui.contexts.window" schemeId="org.jkiss.dbeaver.defaultKeyScheme" sequence="CTRL+SHIFT+BS"/>-->
        <key commandId="org.eclipse.ui.edit.text.goto.line" schemeId="org.jkiss.dbeaver.defaultKeyScheme" sequence="CTRL+G"/>
        <key commandId="org.eclipse.ui.edit.text.moveLineDown" contextId="org.jkiss.dbeaver.ui.editors.sql" schemeId="org.jkiss.dbeaver.defaultKeyScheme" sequence="CTRL+SHIFT+ARROW_DOWN"/>
        <key commandId="org.eclipse.ui.edit.text.moveLineUp" contextId="org.jkiss.dbeaver.ui.editors.sql" schemeId="org.jkiss.dbeaver.defaultKeyScheme" sequence="CTRL+SHIFT+ARROW_UP"/>
        <!--<key commandId="org.eclipse.ui.edit.text.delete.line" contextId="org.eclipse.ui.contexts.window" schemeId="org.jkiss.dbeaver.defaultKeyScheme" sequence="CTRL+Y"/>-->
        <key commandId="org.eclipse.ui.edit.text.join.lines" contextId="org.jkiss.dbeaver.ui.editors.sql" schemeId="org.jkiss.dbeaver.defaultKeyScheme" sequence="CTRL+SHIFT+J"/>
        <key commandId="org.eclipse.ui.edit.text.upperCase" contextId="org.jkiss.dbeaver.ui.editors.sql" schemeId="org.jkiss.dbeaver.defaultKeyScheme" sequence="CTRL+SHIFT+U"/>
        <key commandId="org.eclipse.ui.edit.text.lowerCase" contextId="org.jkiss.dbeaver.ui.editors.sql" schemeId="org.jkiss.dbeaver.defaultKeyScheme" sequence="CTRL+SHIFT+L"/>
        <key commandId="org.eclipse.ui.help.dynamicHelp" contextId="org.eclipse.ui.contexts.window" schemeId="org.jkiss.dbeaver.defaultKeyScheme" sequence="F1"/>
    </extension>

    <extension point="org.eclipse.ui.preferencePages">
        <page id="org.jkiss.dbeaver.preferences.main" class="org.jkiss.dbeaver.ui.preferences.PrefPageDatabaseGeneral" name="%pref.page.name.db.configuration">
          <keywordReference id="org.jkiss.dbeaver.core.keyword.pref.db.general"/>
        </page>
        <page category="org.jkiss.dbeaver.preferences.main" id="org.jkiss.dbeaver.preferences.main.resultset" class="org.jkiss.dbeaver.ui.preferences.PrefPageResultSetMain" name="%pref.page.name.resultset"></page>
        <page category="org.jkiss.dbeaver.preferences.main.resultset" id="org.jkiss.dbeaver.preferences.main.resultset.editors" class="org.jkiss.dbeaver.ui.preferences.PrefPageResultSetEditors" name="%pref.page.name.resultset.editors">
          <keywordReference id="org.jkiss.dbeaver.core.keyword.pref.editor.content"/>
        </page>
        <page category="org.jkiss.dbeaver.preferences.main.resultset" id="org.jkiss.dbeaver.preferences.main.resultset.presentation" class="org.jkiss.dbeaver.ui.preferences.PrefPageResultSetPresentation" name="%pref.page.name.resultset.presentation"></page>
        <page category="org.jkiss.dbeaver.preferences.main.resultset" id="org.jkiss.dbeaver.preferences.main.dataformat" class="org.jkiss.dbeaver.ui.preferences.PrefPageDataFormat" name="%pref.page.name.data.formats">
          <keywordReference id="org.jkiss.dbeaver.core.keyword.pref.db.dataformat"/>
        </page>
        <page category="org.jkiss.dbeaver.preferences.main" id="org.jkiss.dbeaver.preferences.main.connections" class="org.jkiss.dbeaver.ui.preferences.PrefPageConnections" name="%pref.page.name.connections"></page>
        <page category="org.jkiss.dbeaver.preferences.main" id="org.jkiss.dbeaver.preferences.main.meta" class="org.jkiss.dbeaver.ui.preferences.PrefPageMetaData" name="%pref.page.name.meta"></page>
        <page category="org.jkiss.dbeaver.preferences.main" id="org.jkiss.dbeaver.preferences.misc.qm" class="org.jkiss.dbeaver.ui.preferences.PrefPageQueryManager" name="%pref.page.name.query.manager">
          <keywordReference id="org.jkiss.dbeaver.core.keyword.pref.db.qm"/>
        </page>
        <page category="org.jkiss.dbeaver.preferences.main" id="org.jkiss.dbeaver.preferences.drivers" class="org.jkiss.dbeaver.ui.preferences.PrefPageDrivers" name="%pref.page.name.drivers">
          <keywordReference id="org.jkiss.dbeaver.core.keyword.pref.ui.general"/>
        </page>
        <page category="org.jkiss.dbeaver.preferences.drivers" id="org.jkiss.dbeaver.preferences.drivers.maven" class="org.jkiss.dbeaver.ui.preferences.PrefPageDriversMaven" name="%pref.page.name.drivers.maven"></page>
        <page category="org.jkiss.dbeaver.preferences.main" id="org.jkiss.dbeaver.preferences.connectionTypes" class="org.jkiss.dbeaver.ui.preferences.PrefPageConnectionTypes" name="%pref.page.name.connectionTypes"/>
        <page category="org.jkiss.dbeaver.preferences.main" id="org.jkiss.dbeaver.preferences.navigator" class="org.jkiss.dbeaver.ui.preferences.PrefPageDatabaseNavigator" name="%pref.page.name.navigator"/>
        <page category="org.eclipse.ui.preferencePages.Editors" id="org.jkiss.dbeaver.preferences.main.entityeditor" class="org.jkiss.dbeaver.ui.preferences.PrefPageEntityEditor" name="%pref.page.name.entity.editor">
          <keywordReference id="org.jkiss.dbeaver.core.keyword.pref.editor.entity"/>
        </page>
        <page category="org.eclipse.ui.preferencePages.Editors" id="org.jkiss.dbeaver.preferences.main.sqleditor" class="org.jkiss.dbeaver.ui.preferences.PrefPageSQLEditor" name="%pref.page.name.sql.editor">
          <keywordReference id="org.jkiss.dbeaver.core.keyword.pref.editor.sql"/>
        </page>
        <page category="org.jkiss.dbeaver.preferences.main.sqleditor" id="org.jkiss.dbeaver.preferences.main.sqlexecute" class="org.jkiss.dbeaver.ui.preferences.PrefPageSQLExecute" name="%pref.page.name.sql.execute"/>
        <page category="org.jkiss.dbeaver.preferences.main.sqleditor" id="org.jkiss.dbeaver.preferences.main.sql.completion" class="org.jkiss.dbeaver.ui.preferences.PrefPageSQLCompletion" name="%pref.page.name.sql.completion"/>
        <page category="org.jkiss.dbeaver.preferences.main.sqleditor" id="org.jkiss.dbeaver.preferences.main.sql.format" class="org.jkiss.dbeaver.ui.preferences.PrefPageSQLFormat" name="%pref.page.name.sql.format"/>
        <page category="org.jkiss.dbeaver.preferences.main.sqleditor" id="org.jkiss.dbeaver.preferences.main.sql.templates" class="org.jkiss.dbeaver.ui.preferences.PrefPageSQLTemplates" name="%pref.page.name.sql.templates"/>
        <page category="org.eclipse.ui.preferencePages.Editors" id="org.jkiss.dbeaver.ui.editors.binary.pref.HexPreferencesPage" class="org.jkiss.dbeaver.ui.editors.binary.pref.HexPreferencesPage" name="%pref.page.name.binary.editor">
          <keywordReference id="org.jkiss.dbeaver.core.keyword.pref.editor.binary"/>
        </page>
        <page category="org.eclipse.ui.preferencePages.Workbench" id="org.jkiss.dbeaver.preferences.main.confirmations" class="org.jkiss.dbeaver.ui.preferences.PrefPageConfirmations" name="%pref.page.name.confirmations"/>
    </extension>

    <extension point="org.eclipse.ui.splashHandlers">
        <splashHandler class="org.jkiss.dbeaver.core.application.DBeaverSplashHandler" id="org.jkiss.dbeaver.ui.splash.interactive"></splashHandler>
        <splashHandlerProductBinding productId="org.jkiss.dbeaver.core.application.product" splashId="org.jkiss.dbeaver.ui.splash.interactive"></splashHandlerProductBinding>
    </extension>

    <extension point="org.eclipse.ui.helpSupport">
        <config class="org.jkiss.dbeaver.ui.help.GitHubWikiHelpUI"></config>
    </extension>

    <extension point="org.jkiss.dbeaver.workbenchHandler">
        <workbenchWindowInitializer class="org.jkiss.dbeaver.core.application.WorkbenchInitializerNewConnection"/>
    </extension>

    <extension point="org.eclipse.ui.activities">
        <activity id="hideE4Activity" name="%activity.hideE4Activity.name">
          <enabledWhen>
            <with variable="activePartId">
              <equals value="nonExistentPartId"/>
            </with>
          </enabledWhen>
        </activity>
        <!-- Hide Eclipse userstorage activities -->
        <activityPatternBinding activityId="hideE4Activity" pattern="org.eclipse.userstorage.*"/>
    </extension>

</plugin>
>>>>>>> 6f98102d
<|MERGE_RESOLUTION|>--- conflicted
+++ resolved
@@ -1,581 +1,292 @@
-<<<<<<< HEAD
-<?xml version="1.0" encoding="utf-8"?>
-<?eclipse version="3.2"?>
-
-
-<!--
- * DBeaver - Universal Database Manager
- * Copyright (C) 2010-2017 Serge Rider (serge@jkiss.org)
- *
- * Licensed under the Apache License, Version 2.0 (the "License");
- * you may not use this file except in compliance with the License.
- * You may obtain a copy of the License at
- *
- *     http://www.apache.org/licenses/LICENSE-2.0
- *
- * Unless required by applicable law or agreed to in writing, software
- * distributed under the License is distributed on an "AS IS" BASIS,
- * WITHOUT WARRANTIES OR CONDITIONS OF ANY KIND, either express or implied.
- * See the License for the specific language governing permissions and
- * limitations under the License.
-  -->
-
-<plugin> 
-
-  <extension point="org.eclipse.core.runtime.applications" id="standalone" name="%extension.standalone.name"> 
-    <application visible="true"> 
-      <run class="org.jkiss.dbeaver.core.application.DBeaverApplication"/> 
-    </application> 
-  </extension>
-
-  <extension point="org.eclipse.core.runtime.products" id="product">
-    <product application="org.jkiss.dbeaver.core.application.standalone" description="%productSubTitle" name="DBeaver">
-      <property name="copyright" value="%productCopyright"/>
-      <property name="subTitle" value="%productSubTitle"/>
-      <property name="website" value="%productWebsite"/>
-      <property name="email" value="%productEmail"/>
-      <property name="versionUpdateURL" value="https://dbeaver.jkiss.org/product/version.xml"/>
-      <property name="appName" value="DBeaver"/>
-      <property name="versionInfoCoord" value="125,265"/>
-      <property name="versionInfoSize" value="12"/>
-      <property name="versionInfoColor" value="0,0,0"/>
-      <property name="applicationXMI" value="org.eclipse.platform/LegacyIDE.e4xmi"/>
-      <property name="cssTheme" value="org.eclipse.e4.ui.css.theme.e4_classic"/>
-      <property name="applicationCSSResources" value="platform:/plugin/org.eclipse.platform/images/"/>
-      <property name="rendererFactoryUri" value="bundleclass://org.jkiss.dbeaver.core/org.jkiss.dbeaver.ui.e4.DBeaverRendererFactory"/>
-
-    </product>
-  </extension>  
-
-  <extension point="org.jkiss.dbeaver.application">
-        <application id="dbeaver-ce-standalone"
-            name="%productName"
-            description="%productSubTitle"/>
-  </extension>
-  
-  <extension point="org.eclipse.ui.commands">    
-  </extension>  
-
-<!--
-  <extension point="org.eclipse.ui.commandImages">
-    <image commandId="org.eclipse.ui.file.save" icon="icons/eclipse/save.png" disabledIcon="icons/eclipse/save_d.png"/>
-    <image commandId="org.eclipse.ui.file.saveAs" icon="icons/eclipse/save_as.png" disabledIcon="icons/eclipse/save_as_d.png"/>
-    <image commandId="org.eclipse.ui.file.saveAll" icon="icons/eclipse/saveall.png" disabledIcon="icons/eclipse/saveall_d.png"/>
-    <image commandId="org.eclipse.ui.file.refresh" icon="icons/eclipse/refresh.png" disabledIcon="icons/eclipse/refresh_d.png"/>
-    <image commandId="org.eclipse.ui.file.revert" icon="icons/eclipse/revert.png" disabledIcon="icons/eclipse/revert_d.png"/>
-    <image commandId="org.eclipse.ui.file.import" icon="icons/eclipse/import.png" disabledIcon="icons/eclipse/import_d.png"/>
-    <image commandId="org.eclipse.ui.file.export" icon="icons/eclipse/export.png" disabledIcon="icons/eclipse/export_d.png"/>
-    <image commandId="org.eclipse.ui.edit.delete" icon="icons/eclipse/delete.png" disabledIcon="icons/eclipse/delete_d.png"/>
-    <image commandId="org.eclipse.ui.edit.copy" icon="icons/eclipse/copy.png" disabledIcon="icons/eclipse/copy_d.png"/>
-    <image commandId="org.eclipse.ui.edit.cut" icon="icons/eclipse/cut.png" disabledIcon="icons/eclipse/cut_d.png"/>
-    <image commandId="org.eclipse.ui.edit.paste" icon="icons/eclipse/paste.png" disabledIcon="icons/eclipse/paste_d.png"/>
-    <image commandId="org.eclipse.ui.edit.undo" icon="icons/eclipse/undo.png" disabledIcon="icons/eclipse/undo_d.png"/>
-    <image commandId="org.eclipse.ui.edit.redo" icon="icons/eclipse/redo.png" disabledIcon="icons/eclipse/redo_d.png"/>
-
-    <image commandId="org.eclipse.ui.newWizard" icon="icons/eclipse/new_object.png" disabledIcon="icons/eclipse/new_object_d.png"/>
-    <image commandId="org.eclipse.ui.edit.text.gotoLastEditPosition" icon="icons/eclipse/last_edit_location.png" disabledIcon="icons/eclipse/last_edit_location_d.png"/>
-    <image commandId="org.eclipse.search.ui.openSearchDialog" icon="icons/eclipse/search.png" disabledIcon="icons/eclipse/search_d.png"/>
-  </extension>
--->
-
-  <extension point="org.eclipse.ui.views"> 
-    <view id="org.eclipse.ui.views.ProgressView" 
-      icon="icons/progress_view.png" 
-      category="org.eclipse.ui" 
-      class="org.eclipse.ui.ExtensionFactory:progressView" 
-      name="%view.progress.title"/>  
-    <view id="org.eclipse.ui.texteditor.TemplatesView" 
-      name="%view.templates.title" 
-      icon="icons/templates_view.png" 
-      category="org.eclipse.ui" 
-      class="org.eclipse.ui.texteditor.templates.TemplatesView"/>  
-    <!--view
-            id="org.eclipse.help.ui.HelpView"
-            category="org.jkiss.dbeaver.core.category"
-            class="org.jkiss.dbeaver.ui.help.LightweightHelpView"
-            allowMultiple="false"
-            icon="icons/help.png"
-            name="Help"/--> 
-  </extension>  
-
-  <extension point="org.eclipse.ui.handlers">    
-  
-  </extension>  
-
-  <extension point="org.eclipse.ui.menus"> 
-    <!-- Edit menu -->  
-    <menuContribution allPopups="false" locationURI="menu:edit"> 
-      <separator name="undoredo" visible="true"/>  
-      <command commandId="org.eclipse.ui.edit.undo" label="%command.org.jkiss.dbeaver.core.edit.undo.name"/>
-      <command commandId="org.eclipse.ui.edit.redo" label="%command.org.jkiss.dbeaver.core.edit.redo.name"/>
-      <command commandId="org.eclipse.ui.edit.cut" label="%command.org.jkiss.dbeaver.core.edit.cut.name"/>
-      <command commandId="org.eclipse.ui.edit.copy" label="%command.org.jkiss.dbeaver.core.edit.copy.name"/>  
-      <command commandId="org.jkiss.dbeaver.core.edit.copy.special" label="%command.org.jkiss.dbeaver.core.edit.copy.special.name"/>  
-      <command commandId="org.eclipse.ui.edit.paste" label="%command.org.jkiss.dbeaver.core.edit.paste.name"/>  
-      <command commandId="org.eclipse.ui.edit.delete" label="%command.org.jkiss.dbeaver.core.edit.delete.name"/>  
-      <separator name="find.ext" visible="true"/>  
-      <command commandId="org.eclipse.ui.edit.findReplace" label="%command.org.jkiss.dbeaver.core.edit.findreplace.name"/>  
-      <command commandId="org.jkiss.dbeaver.core.navigator.bookmark.add" label="%command.org.jkiss.dbeaver.core.navigator.bookmark.add.name"/>  
-      <separator name="additions" visible="true"/> 
-    </menuContribution>  
-
-    <!-- Edit menu -->  
-    
-    <menuContribution allPopups="false" locationURI="menu:org.eclipse.ui.main.menu?after=additions"> 
-      <menu id="edit" label="%menu.edit"> 
-        <command commandId="org.jkiss.dbeaver.ui.editors.sql.comment.single" label="%command.org.jkiss.dbeaver.core.edit.singlecomment.name">
-          <visibleWhen checkEnabled="true"/>
-        </command>  
-        <command commandId="org.jkiss.dbeaver.ui.editors.sql.comment.multi" label="%command.org.jkiss.dbeaver.core.edit.multicomment.name">
-          <visibleWhen checkEnabled="true"/>
-        </command>  
-        <command commandId="org.jkiss.dbeaver.ui.editors.sql.word.wrap" label="%command.org.jkiss.dbeaver.core.edit.togglewordwrap.name">
-          <visibleWhen checkEnabled="true"/>
-        </command>  
-        <command commandId="org.eclipse.ui.edit.text.upperCase" label="%command.org.jkiss.dbeaver.core.edit.uppercase.name">
-          <visibleWhen checkEnabled="true"/>
-        </command>  
-        <command commandId="org.eclipse.ui.edit.text.lowerCase" label="%command.org.jkiss.dbeaver.core.edit.lowercase.name">
-          <visibleWhen checkEnabled="true"/>
-        </command> 
-      </menu> 
-    </menuContribution>
-
-    <!-- File menu-->
-
-    <menuContribution allPopups="false" locationURI="menu:file?before=additions"> 
-      <command commandId="org.eclipse.ui.newWizard" label="%command.org.jkiss.dbeaver.core.file.new.name" tooltip="%command.org.jkiss.dbeaver.core.file.save.description"/>  
-      <command commandId="org.eclipse.ui.file.save" label="%command.org.jkiss.dbeaver.core.file.save.name" tooltip="%command.org.jkiss.dbeaver.core.file.save.description"/>  
-      <command commandId="org.eclipse.ui.file.saveAs" label="%command.org.jkiss.dbeaver.core.file.saveas.name"/>  
-      <command commandId="org.eclipse.ui.file.close" label="%command.org.jkiss.dbeaver.core.file.close.name"/>  
-      <command commandId="org.eclipse.ui.file.print" label="%command.org.jkiss.dbeaver.core.file.print.name"/>  
-      <command commandId="org.eclipse.ui.edit.rename" label="%command.org.jkiss.dbeaver.core.file.rename.name"/>  
-      <command commandId="org.eclipse.ui.file.refresh" label="%command.org.jkiss.dbeaver.core.file.refresh.name"/>  
-      
-      <separator name="import-export" visible="true"/>  
-      <command commandId="org.eclipse.ui.file.import" label="%command.org.jkiss.dbeaver.core.file.import.name"/>  
-      <command commandId="org.eclipse.ui.file.export" label="%command.org.jkiss.dbeaver.core.file.export.name"/>  
-      
-      <separator name="properties" visible="true"/>  
-      <command commandId="org.eclipse.ui.file.properties" label="%command.org.jkiss.dbeaver.core.file.properties.name"/>  
-      
-      <separator name="exit" visible="true"/>  
-      <command commandId="org.eclipse.ui.file.exit" label="%command.org.jkiss.dbeaver.core.file.exit.name"/> 
-    </menuContribution> 
-
-    <!-- Navigation menu -->
-
-    <menuContribution allPopups="false" locationURI="menu:org.eclipse.ui.main.menu?after=additions"> 
-      <menu id="navigate" label="%menu.navigate"> 
-        <command commandId="org.eclipse.ui.navigate.openResource" label="%command.org.jkiss.dbeaver.core.navigator.openSource.name"/>  
-        <separator name="nav" visible="true"/>  
-        <command commandId="org.eclipse.ui.navigate.backwardHistory" label="%command.org.jkiss.dbeaver.core.navigator.backwardHistory.name"/>  
-        <command commandId="org.eclipse.ui.navigate.forwardHistory" label="%command.org.jkiss.dbeaver.core.navigator.forwardHistory.name"/> 
-      </menu> 
-    </menuContribution> 
-
-    <!-- Window menu -->  
-
-    <menuContribution allPopups="false" locationURI="menu:window?before=perspective"> 
-      <separator name="perspective" visible="true"/>  
-      <command commandId="org.eclipse.ui.window.customizePerspective" label="%command.org.jkiss.dbeaver.core.window.customizePerspective.name"/>  
-      <command commandId="org.eclipse.ui.window.resetPerspective" label="%command.org.jkiss.dbeaver.core.window.resetPerspective.name"/>  
-      <separator name="tabs" visible="true"/>  
-      <menu label="%command.org.jkiss.dbeaver.core.window.navigation.name"> 
-        <command commandId="org.eclipse.ui.navigate.nextTab" label="%command.org.jkiss.dbeaver.core.window.navigation.nextTab.name"/>  
-        <command commandId="org.eclipse.ui.navigate.previousTab" label="%command.org.jkiss.dbeaver.core.window.navigation.previousTab.name"/>  
-        <command commandId="org.eclipse.ui.navigate.nextSubTab" label="%command.org.jkiss.dbeaver.core.window.navigation.nextSubTab.name"/>  
-        <command commandId="org.eclipse.ui.navigate.previousSubTab" label="%command.org.jkiss.dbeaver.core.window.navigation.previousSubTab.name"/>  
-        <separator name="editors" visible="true"/>  
-        <command commandId="org.eclipse.ui.window.nextEditor" label="%command.org.jkiss.dbeaver.core.window.navigation.nextEditor.name"/>  
-        <command commandId="org.eclipse.ui.window.previousEditor" label="%command.org.jkiss.dbeaver.core.window.navigation.previousEditor.name"/>  
-        <command commandId="org.eclipse.ui.window.switchToEditor" label="%command.org.jkiss.dbeaver.core.window.navigation.switchToEditor.name"/> 
-      </menu>  
-      <separator name="settings" visible="true"/>  
-      <command commandId="org.eclipse.ui.window.preferences" label="%command.org.jkiss.dbeaver.core.window.preferences.name"/> 
-    </menuContribution> 
-  </extension>  
-
-  <extension point="org.eclipse.ui.bindings"> 
-    <scheme description="%productName" id="org.jkiss.dbeaver.defaultKeyScheme" name="%productName" parentId="org.eclipse.ui.defaultAcceleratorConfiguration"/>  
-    
-    <!-- Text editors -->  
-    <key commandId="org.eclipse.ui.edit.text.openLocalFile" schemeId="org.eclipse.ui.defaultAcceleratorConfiguration" sequence="CTRL+O"/>  
-    <key commandId="org.jkiss.dbeaver.core.sql.editor.open" schemeId="org.jkiss.dbeaver.defaultKeyScheme" sequence="F3"/>  
-    <key commandId="org.jkiss.dbeaver.core.sql.editor.create" schemeId="org.eclipse.ui.defaultAcceleratorConfiguration" sequence="CTRL+F3"/>  
-    
-    <!-- Text editors -->  
-    <key commandId="org.eclipse.ui.edit.text.contentAssist.proposals" contextId="org.jkiss.dbeaver.ui.editors.sql" schemeId="org.jkiss.dbeaver.defaultKeyScheme" sequence="CTRL+SPACE"/>  
-    <key commandId="org.eclipse.ui.edit.text.hippieCompletion" contextId="org.jkiss.dbeaver.ui.editors.sql" schemeId="org.jkiss.dbeaver.defaultKeyScheme" sequence="CTRL+SHIFT+SPACE"/>  
-    <key commandId="org.eclipse.ui.edit.text.contentAssist.contextInformation" contextId="org.jkiss.dbeaver.ui.editors.sql" schemeId="org.jkiss.dbeaver.defaultKeyScheme" sequence="CTRL+ALT+SPACE"/>  
-    
-    <!--<key commandId="org.eclipse.ui.edit.text.gotoLastEditPosition" contextId="org.eclipse.ui.contexts.window" schemeId="org.jkiss.dbeaver.defaultKeyScheme" sequence="CTRL+SHIFT+BS"/>-->  
-    <key commandId="org.eclipse.ui.edit.text.goto.line" schemeId="org.jkiss.dbeaver.defaultKeyScheme" sequence="CTRL+G"/>  
-    <key commandId="org.eclipse.ui.edit.text.moveLineDown" contextId="org.jkiss.dbeaver.ui.editors.sql" schemeId="org.jkiss.dbeaver.defaultKeyScheme" sequence="CTRL+SHIFT+ARROW_DOWN"/>  
-    <key commandId="org.eclipse.ui.edit.text.moveLineUp" contextId="org.jkiss.dbeaver.ui.editors.sql" schemeId="org.jkiss.dbeaver.defaultKeyScheme" sequence="CTRL+SHIFT+ARROW_UP"/>  
-    <!--<key commandId="org.eclipse.ui.edit.text.delete.line" contextId="org.eclipse.ui.contexts.window" schemeId="org.jkiss.dbeaver.defaultKeyScheme" sequence="CTRL+Y"/>-->  
-    <key commandId="org.eclipse.ui.edit.text.join.lines" contextId="org.jkiss.dbeaver.ui.editors.sql" schemeId="org.jkiss.dbeaver.defaultKeyScheme" sequence="CTRL+SHIFT+J"/>  
-    <key commandId="org.eclipse.ui.edit.text.upperCase" contextId="org.jkiss.dbeaver.ui.editors.sql" schemeId="org.jkiss.dbeaver.defaultKeyScheme" sequence="CTRL+SHIFT+U"/>  
-    <key commandId="org.eclipse.ui.edit.text.lowerCase" contextId="org.jkiss.dbeaver.ui.editors.sql" schemeId="org.jkiss.dbeaver.defaultKeyScheme" sequence="CTRL+SHIFT+L"/>  
-    <key commandId="org.eclipse.ui.help.dynamicHelp" contextId="org.eclipse.ui.contexts.window" schemeId="org.jkiss.dbeaver.defaultKeyScheme" sequence="F1"/> 
-  </extension>  
-
-  <extension point="org.eclipse.ui.preferencePages"> 
-    <page id="org.jkiss.dbeaver.preferences.main" class="org.jkiss.dbeaver.ui.preferences.PrefPageDatabaseGeneral" name="%pref.page.name.db.configuration"> 
-      <keywordReference id="org.jkiss.dbeaver.core.keyword.pref.db.general"/> 
-    </page>  
-    <page category="org.jkiss.dbeaver.preferences.main" id="org.jkiss.dbeaver.preferences.main.resultset" class="org.jkiss.dbeaver.ui.preferences.PrefPageResultSetMain" name="%pref.page.name.resultset"></page>  
-    <page category="org.jkiss.dbeaver.preferences.main.resultset" id="org.jkiss.dbeaver.preferences.main.resultset.binaries" class="org.jkiss.dbeaver.ui.preferences.PrefPageResultSetBinaries" name="%pref.page.name.resultset.binaries"> 
-      <keywordReference id="org.jkiss.dbeaver.core.keyword.pref.editor.content"/> 
-    </page>  
-    <page category="org.jkiss.dbeaver.preferences.main.resultset" id="org.jkiss.dbeaver.preferences.main.resultset.presentation" class="org.jkiss.dbeaver.ui.preferences.PrefPageResultSetPresentation" name="%pref.page.name.resultset.presentation"></page>  
-    <page category="org.jkiss.dbeaver.preferences.main.resultset" id="org.jkiss.dbeaver.preferences.main.dataformat" class="org.jkiss.dbeaver.ui.preferences.PrefPageDataFormat" name="%pref.page.name.data.formats"> 
-      <keywordReference id="org.jkiss.dbeaver.core.keyword.pref.db.dataformat"/> 
-    </page>  
-    <page category="org.jkiss.dbeaver.preferences.main" id="org.jkiss.dbeaver.preferences.main.connections" class="org.jkiss.dbeaver.ui.preferences.PrefPageConnections" name="%pref.page.name.connections"></page>  
-    <page category="org.jkiss.dbeaver.preferences.main" id="org.jkiss.dbeaver.preferences.main.meta" class="org.jkiss.dbeaver.ui.preferences.PrefPageMetaData" name="%pref.page.name.meta"></page>  
-    <page category="org.jkiss.dbeaver.preferences.main" id="org.jkiss.dbeaver.preferences.misc.qm" class="org.jkiss.dbeaver.ui.preferences.PrefPageQueryManager" name="%pref.page.name.query.manager"> 
-      <keywordReference id="org.jkiss.dbeaver.core.keyword.pref.db.qm"/> 
-    </page>  
-    <page category="org.jkiss.dbeaver.preferences.main" id="org.jkiss.dbeaver.preferences.drivers" class="org.jkiss.dbeaver.ui.preferences.PrefPageDrivers" name="%pref.page.name.drivers"> 
-      <keywordReference id="org.jkiss.dbeaver.core.keyword.pref.ui.general"/> 
-    </page>  
-    <page category="org.jkiss.dbeaver.preferences.drivers" id="org.jkiss.dbeaver.preferences.drivers.maven" class="org.jkiss.dbeaver.ui.preferences.PrefPageDriversMaven" name="%pref.page.name.drivers.maven"></page>  
-    <page category="org.jkiss.dbeaver.preferences.main" id="org.jkiss.dbeaver.preferences.connectionTypes" class="org.jkiss.dbeaver.ui.preferences.PrefPageConnectionTypes" name="%pref.page.name.connectionTypes"/>  
-    <page category="org.jkiss.dbeaver.preferences.main" id="org.jkiss.dbeaver.preferences.navigator" class="org.jkiss.dbeaver.ui.preferences.PrefPageDatabaseNavigator" name="%pref.page.name.navigator"/>  
-    <page category="org.eclipse.ui.preferencePages.Editors" id="org.jkiss.dbeaver.preferences.main.entityeditor" class="org.jkiss.dbeaver.ui.preferences.PrefPageEntityEditor" name="%pref.page.name.entity.editor"> 
-      <keywordReference id="org.jkiss.dbeaver.core.keyword.pref.editor.entity"/> 
-    </page>  
-    <page category="org.eclipse.ui.preferencePages.Editors" id="org.jkiss.dbeaver.preferences.main.sqleditor" class="org.jkiss.dbeaver.ui.preferences.PrefPageSQLEditor" name="%pref.page.name.sql.editor"> 
-      <keywordReference id="org.jkiss.dbeaver.core.keyword.pref.editor.sql"/> 
-    </page>  
-    <page category="org.jkiss.dbeaver.preferences.main.sqleditor" id="org.jkiss.dbeaver.preferences.main.sqlexecute" class="org.jkiss.dbeaver.ui.preferences.PrefPageSQLExecute" name="%pref.page.name.sql.execute"/>  
-    <page category="org.jkiss.dbeaver.preferences.main.sqleditor" id="org.jkiss.dbeaver.preferences.main.sql.completion" class="org.jkiss.dbeaver.ui.preferences.PrefPageSQLCompletion" name="%pref.page.name.sql.completion"/>  
-    <page category="org.jkiss.dbeaver.preferences.main.sqleditor" id="org.jkiss.dbeaver.preferences.main.sql.format" class="org.jkiss.dbeaver.ui.preferences.PrefPageSQLFormat" name="%pref.page.name.sql.format"/>  
-    <page category="org.jkiss.dbeaver.preferences.main.sqleditor" id="org.jkiss.dbeaver.preferences.main.sql.templates" class="org.jkiss.dbeaver.ui.preferences.PrefPageSQLTemplates" name="%pref.page.name.sql.templates"/>  
-    <page category="org.eclipse.ui.preferencePages.Editors" id="org.jkiss.dbeaver.ui.editors.binary.pref.HexPreferencesPage" class="org.jkiss.dbeaver.ui.editors.binary.pref.HexPreferencesPage" name="%pref.page.name.binary.editor"> 
-      <keywordReference id="org.jkiss.dbeaver.core.keyword.pref.editor.binary"/> 
-    </page>  
-    <page category="org.eclipse.ui.preferencePages.Workbench" id="org.jkiss.dbeaver.preferences.main.confirmations" class="org.jkiss.dbeaver.ui.preferences.PrefPageConfirmations" name="%pref.page.name.confirmations"/> 
-  </extension>  
- 
-  <extension point="org.eclipse.ui.splashHandlers"> 
-    <splashHandler class="org.jkiss.dbeaver.core.application.DBeaverSplashHandler" id="org.jkiss.dbeaver.ui.splash.interactive"></splashHandler>  
-    <splashHandlerProductBinding productId="org.jkiss.dbeaver.core.application.product" splashId="org.jkiss.dbeaver.ui.splash.interactive"></splashHandlerProductBinding>  
-  </extension>  
-  
-  <extension point="org.eclipse.ui.helpSupport"> 
-    <config class="org.jkiss.dbeaver.ui.help.GitHubWikiHelpUI"></config> 
-  </extension>  
-  
-  <extension point="org.jkiss.dbeaver.workbenchHandler"> 
-    <workbenchWindowInitializer class="org.jkiss.dbeaver.core.application.WorkbenchInitializerNewConnection"/> 
-  </extension>  
-  
-  <extension point="org.eclipse.ui.activities"> 
-    <activity id="hideE4Activity" name="%activity.hideE4Activity.name"> 
-      <enabledWhen> 
-        <with variable="activePartId"> 
-          <equals value="nonExistentPartId"/> 
-        </with> 
-      </enabledWhen> 
-    </activity>  
-    <!-- Hide Eclipse userstorage activities -->  
-    <activityPatternBinding activityId="hideE4Activity" pattern="org.eclipse.userstorage.*"/> 
-  </extension> 
-
-</plugin>
-=======
-<?xml version="1.0" encoding="utf-8"?>
-<?eclipse version="3.2"?>
-
-
-<!--
- * DBeaver - Universal Database Manager
- * Copyright (C) 2010-2017 Serge Rider (serge@jkiss.org)
- *
- * Licensed under the Apache License, Version 2.0 (the "License");
- * you may not use this file except in compliance with the License.
- * You may obtain a copy of the License at
- *
- *     http://www.apache.org/licenses/LICENSE-2.0
- *
- * Unless required by applicable law or agreed to in writing, software
- * distributed under the License is distributed on an "AS IS" BASIS,
- * WITHOUT WARRANTIES OR CONDITIONS OF ANY KIND, either express or implied.
- * See the License for the specific language governing permissions and
- * limitations under the License.
-  -->
-
-<plugin>
-
+<?xml version="1.0" encoding="utf-8"?>
+<?eclipse version="3.2"?>
+
+
+<!--
+ * DBeaver - Universal Database Manager
+ * Copyright (C) 2010-2017 Serge Rider (serge@jkiss.org)
+ *
+ * Licensed under the Apache License, Version 2.0 (the "License");
+ * you may not use this file except in compliance with the License.
+ * You may obtain a copy of the License at
+ *
+ *     http://www.apache.org/licenses/LICENSE-2.0
+ *
+ * Unless required by applicable law or agreed to in writing, software
+ * distributed under the License is distributed on an "AS IS" BASIS,
+ * WITHOUT WARRANTIES OR CONDITIONS OF ANY KIND, either express or implied.
+ * See the License for the specific language governing permissions and
+ * limitations under the License.
+  -->
+
+<plugin> 
+
     <extension-point id="org.jkiss.dbeaver.commandLine" name="Command line extension" schema="schema/org.jkiss.dbeaver.commandLine.exsd"/>
 
-    <extension point="org.eclipse.core.runtime.applications" id="standalone" name="%extension.standalone.name">
-    <application visible="true">
-        <run class="org.jkiss.dbeaver.core.application.DBeaverApplication"/>
-    </application>
-    </extension>
-
-    <extension point="org.eclipse.core.runtime.products" id="product">
+  <extension point="org.eclipse.core.runtime.applications" id="standalone" name="%extension.standalone.name"> 
+    <application visible="true"> 
+      <run class="org.jkiss.dbeaver.core.application.DBeaverApplication"/> 
+    </application> 
+  </extension>
+
+  <extension point="org.eclipse.core.runtime.products" id="product">
         <product application="org.jkiss.dbeaver.core.application.standalone" description="%productSubTitle" name="%productName">
             <property name="aboutText" value="%aboutText"/>
-            <property name="copyright" value="%productCopyright"/>
-            <property name="subTitle" value="%productSubTitle"/>
-            <property name="website" value="%productWebsite"/>
-            <property name="email" value="%productEmail"/>
-            <property name="versionUpdateURL" value="https://dbeaver.jkiss.org/product/version.xml"/>
+      <property name="copyright" value="%productCopyright"/>
+      <property name="subTitle" value="%productSubTitle"/>
+      <property name="website" value="%productWebsite"/>
+      <property name="email" value="%productEmail"/>
+      <property name="versionUpdateURL" value="https://dbeaver.jkiss.org/product/version.xml"/>
             <property name="windowImages" value="/icons/dbeaver16.png,/icons/dbeaver32.png,/icons/dbeaver48.png,/icons/dbeaver64.png,/icons/dbeaver256.png"/>
             <property name="appName" value="%productName"/>
             <property name="startupForegroundColor" value="000000"/>
             <property name="startupMessageRect" value="323,275,242,25"/>
             <property name="startupProgressRect" value="323,260,242,10"/>
-            <property name="versionInfoCoord" value="125,265"/>
-            <property name="versionInfoSize" value="12"/>
-            <property name="versionInfoColor" value="0,0,0"/>
-            <property name="applicationXMI" value="org.eclipse.platform/LegacyIDE.e4xmi"/>
-            <property name="cssTheme" value="org.eclipse.e4.ui.css.theme.e4_classic"/>
-            <property name="applicationCSSResources" value="platform:/plugin/org.eclipse.platform/images/"/>
-            <property name="rendererFactoryUri" value="bundleclass://org.jkiss.dbeaver.core/org.jkiss.dbeaver.ui.e4.DBeaverRendererFactory"/>
+      <property name="versionInfoCoord" value="125,265"/>
+      <property name="versionInfoSize" value="12"/>
+      <property name="versionInfoColor" value="0,0,0"/>
+      <property name="applicationXMI" value="org.eclipse.platform/LegacyIDE.e4xmi"/>
+      <property name="cssTheme" value="org.eclipse.e4.ui.css.theme.e4_classic"/>
+      <property name="applicationCSSResources" value="platform:/plugin/org.eclipse.platform/images/"/>
+      <property name="rendererFactoryUri" value="bundleclass://org.jkiss.dbeaver.core/org.jkiss.dbeaver.ui.e4.DBeaverRendererFactory"/>
             <property name="preferenceCustomization" value="plugin_customization.ini"/>
-
-        </product>
-    </extension>
-
-    <extension point="org.jkiss.dbeaver.application">
-        <application id="dbeaver-ce-standalone"
-            name="%productName"
-            description="%productSubTitle"/>
-    </extension>
-
-    <extension point="org.eclipse.ui.commands">
-    </extension>
-
-    <extension point="org.eclipse.ui.commandImages">
-        <image commandId="org.eclipse.ui.file.save" icon="icons/eclipse/save.png" disabledIcon="icons/eclipse/save_d.png"/>
-        <image commandId="org.eclipse.ui.file.saveAs" icon="icons/eclipse/save_as.png" disabledIcon="icons/eclipse/save_as_d.png"/>
-        <image commandId="org.eclipse.ui.file.saveAll" icon="icons/eclipse/saveall.png" disabledIcon="icons/eclipse/saveall_d.png"/>
-        <image commandId="org.eclipse.ui.file.refresh" icon="icons/eclipse/refresh.png" disabledIcon="icons/eclipse/refresh_d.png"/>
-        <image commandId="org.eclipse.ui.file.revert" icon="icons/eclipse/revert.png" disabledIcon="icons/eclipse/revert_d.png"/>
-        <image commandId="org.eclipse.ui.file.import" icon="icons/eclipse/import.png" disabledIcon="icons/eclipse/import_d.png"/>
-        <image commandId="org.eclipse.ui.file.export" icon="icons/eclipse/export.png" disabledIcon="icons/eclipse/export_d.png"/>
-        <image commandId="org.eclipse.ui.edit.delete" icon="icons/eclipse/delete.png" disabledIcon="icons/eclipse/delete_d.png"/>
-        <image commandId="org.eclipse.ui.edit.copy" icon="icons/eclipse/copy.png" disabledIcon="icons/eclipse/copy_d.png"/>
-        <image commandId="org.eclipse.ui.edit.cut" icon="icons/eclipse/cut.png" disabledIcon="icons/eclipse/cut_d.png"/>
-        <image commandId="org.eclipse.ui.edit.paste" icon="icons/eclipse/paste.png" disabledIcon="icons/eclipse/paste_d.png"/>
-        <image commandId="org.eclipse.ui.edit.undo" icon="icons/eclipse/undo.png" disabledIcon="icons/eclipse/undo_d.png"/>
-        <image commandId="org.eclipse.ui.edit.redo" icon="icons/eclipse/redo.png" disabledIcon="icons/eclipse/redo_d.png"/>
-
-        <image commandId="org.eclipse.ui.newWizard" icon="icons/eclipse/new_object.png" disabledIcon="icons/eclipse/new_object_d.png"/>
-        <image commandId="org.eclipse.ui.edit.text.gotoLastEditPosition" icon="icons/eclipse/last_edit_location.png" disabledIcon="icons/eclipse/last_edit_location_d.png"/>
-        <image commandId="org.eclipse.search.ui.openSearchDialog" icon="icons/eclipse/search.png" disabledIcon="icons/eclipse/search_d.png"/>
-    </extension>
-
-    <extension point="org.eclipse.ui.views">
-        <view id="org.eclipse.ui.views.ProgressView"
-            icon="icons/progress_view.png"
-            category="org.eclipse.ui"
-            class="org.eclipse.ui.ExtensionFactory:progressView"
-            name="%view.progress.title"/>
-        <view id="org.eclipse.ui.texteditor.TemplatesView"
-            name="%view.templates.title"
-            icon="icons/templates_view.png"
-            category="org.eclipse.ui"
-            class="org.eclipse.ui.texteditor.templates.TemplatesView"/>
-        <!--view
-                id="org.eclipse.help.ui.HelpView"
-                category="org.jkiss.dbeaver.core.category"
-                class="org.jkiss.dbeaver.ui.help.LightweightHelpView"
-                allowMultiple="false"
-                icon="icons/help.png"
-                name="Help"/-->
-    </extension>
-
-    <extension point="org.eclipse.ui.handlers">
-
-    </extension>
-
-    <extension point="org.eclipse.ui.menus">
-        <!-- Edit menu -->
-        <menuContribution allPopups="false" locationURI="menu:edit">
-            <separator name="undoredo" visible="true"/>
-            <command commandId="org.eclipse.ui.edit.undo" label="%command.org.jkiss.dbeaver.core.edit.undo.name"/>
-            <command commandId="org.eclipse.ui.edit.redo" label="%command.org.jkiss.dbeaver.core.edit.redo.name"/>
-            <command commandId="org.eclipse.ui.edit.cut" label="%command.org.jkiss.dbeaver.core.edit.cut.name"/>
-            <command commandId="org.eclipse.ui.edit.copy" label="%command.org.jkiss.dbeaver.core.edit.copy.name"/>
-            <command commandId="org.jkiss.dbeaver.core.edit.copy.special" label="%command.org.jkiss.dbeaver.core.edit.copy.special.name"/>
-            <command commandId="org.eclipse.ui.edit.paste" label="%command.org.jkiss.dbeaver.core.edit.paste.name"/>
-            <command commandId="org.eclipse.ui.edit.delete" label="%command.org.jkiss.dbeaver.core.edit.delete.name"/>
-            <separator name="find.ext" visible="true"/>
-            <command commandId="org.eclipse.ui.edit.findReplace" label="%command.org.jkiss.dbeaver.core.edit.findreplace.name"/>
-            <command commandId="org.jkiss.dbeaver.core.navigator.bookmark.add" label="%command.org.jkiss.dbeaver.core.navigator.bookmark.add.name"/>
-            <separator name="additions" visible="true"/>
-        </menuContribution>
-
-        <!-- Edit menu -->
-
-        <menuContribution allPopups="false" locationURI="menu:org.eclipse.ui.main.menu?after=additions">
-            <menu id="edit" label="%menu.edit">
-            <command commandId="org.jkiss.dbeaver.ui.editors.sql.comment.single" label="%command.org.jkiss.dbeaver.core.edit.singlecomment.name">
-                <visibleWhen checkEnabled="true"/>
-            </command>
-            <command commandId="org.jkiss.dbeaver.ui.editors.sql.comment.multi" label="%command.org.jkiss.dbeaver.core.edit.multicomment.name">
-                <visibleWhen checkEnabled="true"/>
-            </command>
-            <command commandId="org.jkiss.dbeaver.ui.editors.sql.word.wrap" label="%command.org.jkiss.dbeaver.core.edit.togglewordwrap.name">
-                <visibleWhen checkEnabled="true"/>
-            </command>
-            <command commandId="org.eclipse.ui.edit.text.upperCase" label="%command.org.jkiss.dbeaver.core.edit.uppercase.name">
-                <visibleWhen checkEnabled="true"/>
-            </command>
-            <command commandId="org.eclipse.ui.edit.text.lowerCase" label="%command.org.jkiss.dbeaver.core.edit.lowercase.name">
-                <visibleWhen checkEnabled="true"/>
-            </command>
-            </menu>
-        </menuContribution>
-
-        <!-- File menu-->
-
-        <menuContribution allPopups="false" locationURI="menu:file?before=additions">
-            <command commandId="org.eclipse.ui.newWizard" label="%command.org.jkiss.dbeaver.core.file.new.name" tooltip="%command.org.jkiss.dbeaver.core.file.save.description"/>
-            <command commandId="org.eclipse.ui.file.save" label="%command.org.jkiss.dbeaver.core.file.save.name" tooltip="%command.org.jkiss.dbeaver.core.file.save.description"/>
-            <command commandId="org.eclipse.ui.file.saveAs" label="%command.org.jkiss.dbeaver.core.file.saveas.name"/>
-            <command commandId="org.eclipse.ui.file.close" label="%command.org.jkiss.dbeaver.core.file.close.name"/>
-            <command commandId="org.eclipse.ui.file.print" label="%command.org.jkiss.dbeaver.core.file.print.name"/>
-            <command commandId="org.eclipse.ui.edit.rename" label="%command.org.jkiss.dbeaver.core.file.rename.name"/>
-            <command commandId="org.eclipse.ui.file.refresh" label="%command.org.jkiss.dbeaver.core.file.refresh.name"/>
-
-            <separator name="import-export" visible="true"/>
-            <command commandId="org.eclipse.ui.file.import" label="%command.org.jkiss.dbeaver.core.file.import.name"/>
-            <command commandId="org.eclipse.ui.file.export" label="%command.org.jkiss.dbeaver.core.file.export.name"/>
-
-            <separator name="properties" visible="true"/>
-            <command commandId="org.eclipse.ui.file.properties" label="%command.org.jkiss.dbeaver.core.file.properties.name"/>
-
-            <separator name="exit" visible="true"/>
-            <command commandId="org.eclipse.ui.file.exit" label="%command.org.jkiss.dbeaver.core.file.exit.name"/>
-        </menuContribution>
-
-        <!-- Navigation menu -->
-
-        <menuContribution allPopups="false" locationURI="menu:org.eclipse.ui.main.menu?after=additions">
-          <menu id="navigate" label="%menu.navigate">
-            <command commandId="org.eclipse.ui.navigate.openResource" label="%command.org.jkiss.dbeaver.core.navigator.openSource.name"/>
-            <separator name="nav" visible="true"/>
-            <command commandId="org.eclipse.ui.navigate.backwardHistory" label="%command.org.jkiss.dbeaver.core.navigator.backwardHistory.name"/>
-            <command commandId="org.eclipse.ui.navigate.forwardHistory" label="%command.org.jkiss.dbeaver.core.navigator.forwardHistory.name"/>
-          </menu>
-        </menuContribution>
-
-        <!-- Window menu -->
-
-        <menuContribution allPopups="false" locationURI="menu:window?before=perspective">
-            <separator name="perspective" visible="true"/>
-            <command commandId="org.eclipse.ui.window.customizePerspective" label="%command.org.jkiss.dbeaver.core.window.customizePerspective.name"/>
-            <command commandId="org.eclipse.ui.window.resetPerspective" label="%command.org.jkiss.dbeaver.core.window.resetPerspective.name"/>
-            <separator name="tabs" visible="true"/>
-            <menu label="%command.org.jkiss.dbeaver.core.window.navigation.name">
-            <command commandId="org.eclipse.ui.navigate.nextTab" label="%command.org.jkiss.dbeaver.core.window.navigation.nextTab.name"/>
-            <command commandId="org.eclipse.ui.navigate.previousTab" label="%command.org.jkiss.dbeaver.core.window.navigation.previousTab.name"/>
-            <command commandId="org.eclipse.ui.navigate.nextSubTab" label="%command.org.jkiss.dbeaver.core.window.navigation.nextSubTab.name"/>
-            <command commandId="org.eclipse.ui.navigate.previousSubTab" label="%command.org.jkiss.dbeaver.core.window.navigation.previousSubTab.name"/>
-            <separator name="editors" visible="true"/>
-            <command commandId="org.eclipse.ui.window.nextEditor" label="%command.org.jkiss.dbeaver.core.window.navigation.nextEditor.name"/>
-            <command commandId="org.eclipse.ui.window.previousEditor" label="%command.org.jkiss.dbeaver.core.window.navigation.previousEditor.name"/>
-            <command commandId="org.eclipse.ui.window.switchToEditor" label="%command.org.jkiss.dbeaver.core.window.navigation.switchToEditor.name"/>
-            </menu>
-            <separator name="settings" visible="true"/>
-            <command commandId="org.eclipse.ui.window.preferences" label="%command.org.jkiss.dbeaver.core.window.preferences.name"/>
-        </menuContribution>
-    </extension>
-
-    <extension point="org.eclipse.ui.bindings">
-        <scheme description="%productName" id="org.jkiss.dbeaver.defaultKeyScheme" name="%productName" parentId="org.eclipse.ui.defaultAcceleratorConfiguration"/>
-
-        <!-- Text editors -->
-        <key commandId="org.eclipse.ui.edit.text.openLocalFile" schemeId="org.eclipse.ui.defaultAcceleratorConfiguration" sequence="CTRL+O"/>
-        <key commandId="org.jkiss.dbeaver.core.sql.editor.open" schemeId="org.jkiss.dbeaver.defaultKeyScheme" sequence="F3"/>
-        <key commandId="org.jkiss.dbeaver.core.sql.editor.create" schemeId="org.eclipse.ui.defaultAcceleratorConfiguration" sequence="CTRL+F3"/>
-
-        <!-- Text editors -->
-        <key commandId="org.eclipse.ui.edit.text.contentAssist.proposals" contextId="org.jkiss.dbeaver.ui.editors.sql" schemeId="org.jkiss.dbeaver.defaultKeyScheme" sequence="CTRL+SPACE"/>
-        <key commandId="org.eclipse.ui.edit.text.hippieCompletion" contextId="org.jkiss.dbeaver.ui.editors.sql" schemeId="org.jkiss.dbeaver.defaultKeyScheme" sequence="CTRL+SHIFT+SPACE"/>
-        <key commandId="org.eclipse.ui.edit.text.contentAssist.contextInformation" contextId="org.jkiss.dbeaver.ui.editors.sql" schemeId="org.jkiss.dbeaver.defaultKeyScheme" sequence="CTRL+ALT+SPACE"/>
-
-        <!--<key commandId="org.eclipse.ui.edit.text.gotoLastEditPosition" contextId="org.eclipse.ui.contexts.window" schemeId="org.jkiss.dbeaver.defaultKeyScheme" sequence="CTRL+SHIFT+BS"/>-->
-        <key commandId="org.eclipse.ui.edit.text.goto.line" schemeId="org.jkiss.dbeaver.defaultKeyScheme" sequence="CTRL+G"/>
-        <key commandId="org.eclipse.ui.edit.text.moveLineDown" contextId="org.jkiss.dbeaver.ui.editors.sql" schemeId="org.jkiss.dbeaver.defaultKeyScheme" sequence="CTRL+SHIFT+ARROW_DOWN"/>
-        <key commandId="org.eclipse.ui.edit.text.moveLineUp" contextId="org.jkiss.dbeaver.ui.editors.sql" schemeId="org.jkiss.dbeaver.defaultKeyScheme" sequence="CTRL+SHIFT+ARROW_UP"/>
-        <!--<key commandId="org.eclipse.ui.edit.text.delete.line" contextId="org.eclipse.ui.contexts.window" schemeId="org.jkiss.dbeaver.defaultKeyScheme" sequence="CTRL+Y"/>-->
-        <key commandId="org.eclipse.ui.edit.text.join.lines" contextId="org.jkiss.dbeaver.ui.editors.sql" schemeId="org.jkiss.dbeaver.defaultKeyScheme" sequence="CTRL+SHIFT+J"/>
-        <key commandId="org.eclipse.ui.edit.text.upperCase" contextId="org.jkiss.dbeaver.ui.editors.sql" schemeId="org.jkiss.dbeaver.defaultKeyScheme" sequence="CTRL+SHIFT+U"/>
-        <key commandId="org.eclipse.ui.edit.text.lowerCase" contextId="org.jkiss.dbeaver.ui.editors.sql" schemeId="org.jkiss.dbeaver.defaultKeyScheme" sequence="CTRL+SHIFT+L"/>
-        <key commandId="org.eclipse.ui.help.dynamicHelp" contextId="org.eclipse.ui.contexts.window" schemeId="org.jkiss.dbeaver.defaultKeyScheme" sequence="F1"/>
-    </extension>
-
-    <extension point="org.eclipse.ui.preferencePages">
-        <page id="org.jkiss.dbeaver.preferences.main" class="org.jkiss.dbeaver.ui.preferences.PrefPageDatabaseGeneral" name="%pref.page.name.db.configuration">
-          <keywordReference id="org.jkiss.dbeaver.core.keyword.pref.db.general"/>
-        </page>
-        <page category="org.jkiss.dbeaver.preferences.main" id="org.jkiss.dbeaver.preferences.main.resultset" class="org.jkiss.dbeaver.ui.preferences.PrefPageResultSetMain" name="%pref.page.name.resultset"></page>
+
+    </product>
+  </extension>  
+
+  <extension point="org.jkiss.dbeaver.application">
+        <application id="dbeaver-ce-standalone"
+            name="%productName"
+            description="%productSubTitle"/>
+  </extension>
+  
+  <extension point="org.eclipse.ui.commands">    
+  </extension>  
+
+  <extension point="org.eclipse.ui.commandImages">
+    <image commandId="org.eclipse.ui.file.save" icon="icons/eclipse/save.png" disabledIcon="icons/eclipse/save_d.png"/>
+    <image commandId="org.eclipse.ui.file.saveAs" icon="icons/eclipse/save_as.png" disabledIcon="icons/eclipse/save_as_d.png"/>
+    <image commandId="org.eclipse.ui.file.saveAll" icon="icons/eclipse/saveall.png" disabledIcon="icons/eclipse/saveall_d.png"/>
+    <image commandId="org.eclipse.ui.file.refresh" icon="icons/eclipse/refresh.png" disabledIcon="icons/eclipse/refresh_d.png"/>
+    <image commandId="org.eclipse.ui.file.revert" icon="icons/eclipse/revert.png" disabledIcon="icons/eclipse/revert_d.png"/>
+    <image commandId="org.eclipse.ui.file.import" icon="icons/eclipse/import.png" disabledIcon="icons/eclipse/import_d.png"/>
+    <image commandId="org.eclipse.ui.file.export" icon="icons/eclipse/export.png" disabledIcon="icons/eclipse/export_d.png"/>
+    <image commandId="org.eclipse.ui.edit.delete" icon="icons/eclipse/delete.png" disabledIcon="icons/eclipse/delete_d.png"/>
+    <image commandId="org.eclipse.ui.edit.copy" icon="icons/eclipse/copy.png" disabledIcon="icons/eclipse/copy_d.png"/>
+    <image commandId="org.eclipse.ui.edit.cut" icon="icons/eclipse/cut.png" disabledIcon="icons/eclipse/cut_d.png"/>
+    <image commandId="org.eclipse.ui.edit.paste" icon="icons/eclipse/paste.png" disabledIcon="icons/eclipse/paste_d.png"/>
+    <image commandId="org.eclipse.ui.edit.undo" icon="icons/eclipse/undo.png" disabledIcon="icons/eclipse/undo_d.png"/>
+    <image commandId="org.eclipse.ui.edit.redo" icon="icons/eclipse/redo.png" disabledIcon="icons/eclipse/redo_d.png"/>
+
+    <image commandId="org.eclipse.ui.newWizard" icon="icons/eclipse/new_object.png" disabledIcon="icons/eclipse/new_object_d.png"/>
+    <image commandId="org.eclipse.ui.edit.text.gotoLastEditPosition" icon="icons/eclipse/last_edit_location.png" disabledIcon="icons/eclipse/last_edit_location_d.png"/>
+    <image commandId="org.eclipse.search.ui.openSearchDialog" icon="icons/eclipse/search.png" disabledIcon="icons/eclipse/search_d.png"/>
+  </extension>
+
+  <extension point="org.eclipse.ui.views"> 
+    <view id="org.eclipse.ui.views.ProgressView" 
+      icon="icons/progress_view.png" 
+      category="org.eclipse.ui" 
+      class="org.eclipse.ui.ExtensionFactory:progressView" 
+      name="%view.progress.title"/>  
+    <view id="org.eclipse.ui.texteditor.TemplatesView" 
+      name="%view.templates.title" 
+      icon="icons/templates_view.png" 
+      category="org.eclipse.ui" 
+      class="org.eclipse.ui.texteditor.templates.TemplatesView"/>  
+    <!--view
+            id="org.eclipse.help.ui.HelpView"
+            category="org.jkiss.dbeaver.core.category"
+            class="org.jkiss.dbeaver.ui.help.LightweightHelpView"
+            allowMultiple="false"
+            icon="icons/help.png"
+            name="Help"/--> 
+  </extension>  
+
+  <extension point="org.eclipse.ui.handlers">    
+  
+  </extension>  
+
+  <extension point="org.eclipse.ui.menus"> 
+    <!-- Edit menu -->  
+    <menuContribution allPopups="false" locationURI="menu:edit"> 
+      <separator name="undoredo" visible="true"/>  
+      <command commandId="org.eclipse.ui.edit.undo" label="%command.org.jkiss.dbeaver.core.edit.undo.name"/>
+      <command commandId="org.eclipse.ui.edit.redo" label="%command.org.jkiss.dbeaver.core.edit.redo.name"/>
+      <command commandId="org.eclipse.ui.edit.cut" label="%command.org.jkiss.dbeaver.core.edit.cut.name"/>
+      <command commandId="org.eclipse.ui.edit.copy" label="%command.org.jkiss.dbeaver.core.edit.copy.name"/>  
+      <command commandId="org.jkiss.dbeaver.core.edit.copy.special" label="%command.org.jkiss.dbeaver.core.edit.copy.special.name"/>  
+      <command commandId="org.eclipse.ui.edit.paste" label="%command.org.jkiss.dbeaver.core.edit.paste.name"/>  
+      <command commandId="org.eclipse.ui.edit.delete" label="%command.org.jkiss.dbeaver.core.edit.delete.name"/>  
+      <separator name="find.ext" visible="true"/>  
+      <command commandId="org.eclipse.ui.edit.findReplace" label="%command.org.jkiss.dbeaver.core.edit.findreplace.name"/>  
+      <command commandId="org.jkiss.dbeaver.core.navigator.bookmark.add" label="%command.org.jkiss.dbeaver.core.navigator.bookmark.add.name"/>  
+      <separator name="additions" visible="true"/> 
+    </menuContribution>  
+
+    <!-- Edit menu -->  
+    
+    <menuContribution allPopups="false" locationURI="menu:org.eclipse.ui.main.menu?after=additions"> 
+      <menu id="edit" label="%menu.edit"> 
+        <command commandId="org.jkiss.dbeaver.ui.editors.sql.comment.single" label="%command.org.jkiss.dbeaver.core.edit.singlecomment.name">
+          <visibleWhen checkEnabled="true"/>
+        </command>  
+        <command commandId="org.jkiss.dbeaver.ui.editors.sql.comment.multi" label="%command.org.jkiss.dbeaver.core.edit.multicomment.name">
+          <visibleWhen checkEnabled="true"/>
+        </command>  
+        <command commandId="org.jkiss.dbeaver.ui.editors.sql.word.wrap" label="%command.org.jkiss.dbeaver.core.edit.togglewordwrap.name">
+          <visibleWhen checkEnabled="true"/>
+        </command>  
+        <command commandId="org.eclipse.ui.edit.text.upperCase" label="%command.org.jkiss.dbeaver.core.edit.uppercase.name">
+          <visibleWhen checkEnabled="true"/>
+        </command>  
+        <command commandId="org.eclipse.ui.edit.text.lowerCase" label="%command.org.jkiss.dbeaver.core.edit.lowercase.name">
+          <visibleWhen checkEnabled="true"/>
+        </command> 
+      </menu> 
+    </menuContribution>
+
+    <!-- File menu-->
+
+    <menuContribution allPopups="false" locationURI="menu:file?before=additions"> 
+      <command commandId="org.eclipse.ui.newWizard" label="%command.org.jkiss.dbeaver.core.file.new.name" tooltip="%command.org.jkiss.dbeaver.core.file.save.description"/>  
+      <command commandId="org.eclipse.ui.file.save" label="%command.org.jkiss.dbeaver.core.file.save.name" tooltip="%command.org.jkiss.dbeaver.core.file.save.description"/>  
+      <command commandId="org.eclipse.ui.file.saveAs" label="%command.org.jkiss.dbeaver.core.file.saveas.name"/>  
+      <command commandId="org.eclipse.ui.file.close" label="%command.org.jkiss.dbeaver.core.file.close.name"/>  
+      <command commandId="org.eclipse.ui.file.print" label="%command.org.jkiss.dbeaver.core.file.print.name"/>  
+      <command commandId="org.eclipse.ui.edit.rename" label="%command.org.jkiss.dbeaver.core.file.rename.name"/>  
+      <command commandId="org.eclipse.ui.file.refresh" label="%command.org.jkiss.dbeaver.core.file.refresh.name"/>  
+      
+      <separator name="import-export" visible="true"/>  
+      <command commandId="org.eclipse.ui.file.import" label="%command.org.jkiss.dbeaver.core.file.import.name"/>  
+      <command commandId="org.eclipse.ui.file.export" label="%command.org.jkiss.dbeaver.core.file.export.name"/>  
+      
+      <separator name="properties" visible="true"/>  
+      <command commandId="org.eclipse.ui.file.properties" label="%command.org.jkiss.dbeaver.core.file.properties.name"/>  
+      
+      <separator name="exit" visible="true"/>  
+      <command commandId="org.eclipse.ui.file.exit" label="%command.org.jkiss.dbeaver.core.file.exit.name"/> 
+    </menuContribution> 
+
+    <!-- Navigation menu -->
+
+    <menuContribution allPopups="false" locationURI="menu:org.eclipse.ui.main.menu?after=additions"> 
+      <menu id="navigate" label="%menu.navigate"> 
+        <command commandId="org.eclipse.ui.navigate.openResource" label="%command.org.jkiss.dbeaver.core.navigator.openSource.name"/>  
+        <separator name="nav" visible="true"/>  
+        <command commandId="org.eclipse.ui.navigate.backwardHistory" label="%command.org.jkiss.dbeaver.core.navigator.backwardHistory.name"/>  
+        <command commandId="org.eclipse.ui.navigate.forwardHistory" label="%command.org.jkiss.dbeaver.core.navigator.forwardHistory.name"/> 
+      </menu> 
+    </menuContribution> 
+
+    <!-- Window menu -->  
+
+    <menuContribution allPopups="false" locationURI="menu:window?before=perspective"> 
+      <separator name="perspective" visible="true"/>  
+      <command commandId="org.eclipse.ui.window.customizePerspective" label="%command.org.jkiss.dbeaver.core.window.customizePerspective.name"/>  
+      <command commandId="org.eclipse.ui.window.resetPerspective" label="%command.org.jkiss.dbeaver.core.window.resetPerspective.name"/>  
+      <separator name="tabs" visible="true"/>  
+      <menu label="%command.org.jkiss.dbeaver.core.window.navigation.name"> 
+        <command commandId="org.eclipse.ui.navigate.nextTab" label="%command.org.jkiss.dbeaver.core.window.navigation.nextTab.name"/>  
+        <command commandId="org.eclipse.ui.navigate.previousTab" label="%command.org.jkiss.dbeaver.core.window.navigation.previousTab.name"/>  
+        <command commandId="org.eclipse.ui.navigate.nextSubTab" label="%command.org.jkiss.dbeaver.core.window.navigation.nextSubTab.name"/>  
+        <command commandId="org.eclipse.ui.navigate.previousSubTab" label="%command.org.jkiss.dbeaver.core.window.navigation.previousSubTab.name"/>  
+        <separator name="editors" visible="true"/>  
+        <command commandId="org.eclipse.ui.window.nextEditor" label="%command.org.jkiss.dbeaver.core.window.navigation.nextEditor.name"/>  
+        <command commandId="org.eclipse.ui.window.previousEditor" label="%command.org.jkiss.dbeaver.core.window.navigation.previousEditor.name"/>  
+        <command commandId="org.eclipse.ui.window.switchToEditor" label="%command.org.jkiss.dbeaver.core.window.navigation.switchToEditor.name"/> 
+      </menu>  
+      <separator name="settings" visible="true"/>  
+      <command commandId="org.eclipse.ui.window.preferences" label="%command.org.jkiss.dbeaver.core.window.preferences.name"/> 
+    </menuContribution> 
+  </extension>  
+
+  <extension point="org.eclipse.ui.bindings"> 
+    <scheme description="%productName" id="org.jkiss.dbeaver.defaultKeyScheme" name="%productName" parentId="org.eclipse.ui.defaultAcceleratorConfiguration"/>  
+    
+    <!-- Text editors -->  
+    <key commandId="org.eclipse.ui.edit.text.openLocalFile" schemeId="org.eclipse.ui.defaultAcceleratorConfiguration" sequence="CTRL+O"/>  
+    <key commandId="org.jkiss.dbeaver.core.sql.editor.open" schemeId="org.jkiss.dbeaver.defaultKeyScheme" sequence="F3"/>  
+    <key commandId="org.jkiss.dbeaver.core.sql.editor.create" schemeId="org.eclipse.ui.defaultAcceleratorConfiguration" sequence="CTRL+F3"/>  
+    
+    <!-- Text editors -->  
+    <key commandId="org.eclipse.ui.edit.text.contentAssist.proposals" contextId="org.jkiss.dbeaver.ui.editors.sql" schemeId="org.jkiss.dbeaver.defaultKeyScheme" sequence="CTRL+SPACE"/>  
+    <key commandId="org.eclipse.ui.edit.text.hippieCompletion" contextId="org.jkiss.dbeaver.ui.editors.sql" schemeId="org.jkiss.dbeaver.defaultKeyScheme" sequence="CTRL+SHIFT+SPACE"/>  
+    <key commandId="org.eclipse.ui.edit.text.contentAssist.contextInformation" contextId="org.jkiss.dbeaver.ui.editors.sql" schemeId="org.jkiss.dbeaver.defaultKeyScheme" sequence="CTRL+ALT+SPACE"/>  
+    
+    <!--<key commandId="org.eclipse.ui.edit.text.gotoLastEditPosition" contextId="org.eclipse.ui.contexts.window" schemeId="org.jkiss.dbeaver.defaultKeyScheme" sequence="CTRL+SHIFT+BS"/>-->  
+    <key commandId="org.eclipse.ui.edit.text.goto.line" schemeId="org.jkiss.dbeaver.defaultKeyScheme" sequence="CTRL+G"/>  
+    <key commandId="org.eclipse.ui.edit.text.moveLineDown" contextId="org.jkiss.dbeaver.ui.editors.sql" schemeId="org.jkiss.dbeaver.defaultKeyScheme" sequence="CTRL+SHIFT+ARROW_DOWN"/>  
+    <key commandId="org.eclipse.ui.edit.text.moveLineUp" contextId="org.jkiss.dbeaver.ui.editors.sql" schemeId="org.jkiss.dbeaver.defaultKeyScheme" sequence="CTRL+SHIFT+ARROW_UP"/>  
+    <!--<key commandId="org.eclipse.ui.edit.text.delete.line" contextId="org.eclipse.ui.contexts.window" schemeId="org.jkiss.dbeaver.defaultKeyScheme" sequence="CTRL+Y"/>-->  
+    <key commandId="org.eclipse.ui.edit.text.join.lines" contextId="org.jkiss.dbeaver.ui.editors.sql" schemeId="org.jkiss.dbeaver.defaultKeyScheme" sequence="CTRL+SHIFT+J"/>  
+    <key commandId="org.eclipse.ui.edit.text.upperCase" contextId="org.jkiss.dbeaver.ui.editors.sql" schemeId="org.jkiss.dbeaver.defaultKeyScheme" sequence="CTRL+SHIFT+U"/>  
+    <key commandId="org.eclipse.ui.edit.text.lowerCase" contextId="org.jkiss.dbeaver.ui.editors.sql" schemeId="org.jkiss.dbeaver.defaultKeyScheme" sequence="CTRL+SHIFT+L"/>  
+    <key commandId="org.eclipse.ui.help.dynamicHelp" contextId="org.eclipse.ui.contexts.window" schemeId="org.jkiss.dbeaver.defaultKeyScheme" sequence="F1"/> 
+  </extension>  
+
+  <extension point="org.eclipse.ui.preferencePages"> 
+    <page id="org.jkiss.dbeaver.preferences.main" class="org.jkiss.dbeaver.ui.preferences.PrefPageDatabaseGeneral" name="%pref.page.name.db.configuration"> 
+      <keywordReference id="org.jkiss.dbeaver.core.keyword.pref.db.general"/> 
+    </page>  
+    <page category="org.jkiss.dbeaver.preferences.main" id="org.jkiss.dbeaver.preferences.main.resultset" class="org.jkiss.dbeaver.ui.preferences.PrefPageResultSetMain" name="%pref.page.name.resultset"></page>  
         <page category="org.jkiss.dbeaver.preferences.main.resultset" id="org.jkiss.dbeaver.preferences.main.resultset.editors" class="org.jkiss.dbeaver.ui.preferences.PrefPageResultSetEditors" name="%pref.page.name.resultset.editors">
-          <keywordReference id="org.jkiss.dbeaver.core.keyword.pref.editor.content"/>
-        </page>
-        <page category="org.jkiss.dbeaver.preferences.main.resultset" id="org.jkiss.dbeaver.preferences.main.resultset.presentation" class="org.jkiss.dbeaver.ui.preferences.PrefPageResultSetPresentation" name="%pref.page.name.resultset.presentation"></page>
-        <page category="org.jkiss.dbeaver.preferences.main.resultset" id="org.jkiss.dbeaver.preferences.main.dataformat" class="org.jkiss.dbeaver.ui.preferences.PrefPageDataFormat" name="%pref.page.name.data.formats">
-          <keywordReference id="org.jkiss.dbeaver.core.keyword.pref.db.dataformat"/>
-        </page>
-        <page category="org.jkiss.dbeaver.preferences.main" id="org.jkiss.dbeaver.preferences.main.connections" class="org.jkiss.dbeaver.ui.preferences.PrefPageConnections" name="%pref.page.name.connections"></page>
-        <page category="org.jkiss.dbeaver.preferences.main" id="org.jkiss.dbeaver.preferences.main.meta" class="org.jkiss.dbeaver.ui.preferences.PrefPageMetaData" name="%pref.page.name.meta"></page>
-        <page category="org.jkiss.dbeaver.preferences.main" id="org.jkiss.dbeaver.preferences.misc.qm" class="org.jkiss.dbeaver.ui.preferences.PrefPageQueryManager" name="%pref.page.name.query.manager">
-          <keywordReference id="org.jkiss.dbeaver.core.keyword.pref.db.qm"/>
-        </page>
-        <page category="org.jkiss.dbeaver.preferences.main" id="org.jkiss.dbeaver.preferences.drivers" class="org.jkiss.dbeaver.ui.preferences.PrefPageDrivers" name="%pref.page.name.drivers">
-          <keywordReference id="org.jkiss.dbeaver.core.keyword.pref.ui.general"/>
-        </page>
-        <page category="org.jkiss.dbeaver.preferences.drivers" id="org.jkiss.dbeaver.preferences.drivers.maven" class="org.jkiss.dbeaver.ui.preferences.PrefPageDriversMaven" name="%pref.page.name.drivers.maven"></page>
-        <page category="org.jkiss.dbeaver.preferences.main" id="org.jkiss.dbeaver.preferences.connectionTypes" class="org.jkiss.dbeaver.ui.preferences.PrefPageConnectionTypes" name="%pref.page.name.connectionTypes"/>
-        <page category="org.jkiss.dbeaver.preferences.main" id="org.jkiss.dbeaver.preferences.navigator" class="org.jkiss.dbeaver.ui.preferences.PrefPageDatabaseNavigator" name="%pref.page.name.navigator"/>
-        <page category="org.eclipse.ui.preferencePages.Editors" id="org.jkiss.dbeaver.preferences.main.entityeditor" class="org.jkiss.dbeaver.ui.preferences.PrefPageEntityEditor" name="%pref.page.name.entity.editor">
-          <keywordReference id="org.jkiss.dbeaver.core.keyword.pref.editor.entity"/>
-        </page>
-        <page category="org.eclipse.ui.preferencePages.Editors" id="org.jkiss.dbeaver.preferences.main.sqleditor" class="org.jkiss.dbeaver.ui.preferences.PrefPageSQLEditor" name="%pref.page.name.sql.editor">
-          <keywordReference id="org.jkiss.dbeaver.core.keyword.pref.editor.sql"/>
-        </page>
-        <page category="org.jkiss.dbeaver.preferences.main.sqleditor" id="org.jkiss.dbeaver.preferences.main.sqlexecute" class="org.jkiss.dbeaver.ui.preferences.PrefPageSQLExecute" name="%pref.page.name.sql.execute"/>
-        <page category="org.jkiss.dbeaver.preferences.main.sqleditor" id="org.jkiss.dbeaver.preferences.main.sql.completion" class="org.jkiss.dbeaver.ui.preferences.PrefPageSQLCompletion" name="%pref.page.name.sql.completion"/>
-        <page category="org.jkiss.dbeaver.preferences.main.sqleditor" id="org.jkiss.dbeaver.preferences.main.sql.format" class="org.jkiss.dbeaver.ui.preferences.PrefPageSQLFormat" name="%pref.page.name.sql.format"/>
-        <page category="org.jkiss.dbeaver.preferences.main.sqleditor" id="org.jkiss.dbeaver.preferences.main.sql.templates" class="org.jkiss.dbeaver.ui.preferences.PrefPageSQLTemplates" name="%pref.page.name.sql.templates"/>
-        <page category="org.eclipse.ui.preferencePages.Editors" id="org.jkiss.dbeaver.ui.editors.binary.pref.HexPreferencesPage" class="org.jkiss.dbeaver.ui.editors.binary.pref.HexPreferencesPage" name="%pref.page.name.binary.editor">
-          <keywordReference id="org.jkiss.dbeaver.core.keyword.pref.editor.binary"/>
-        </page>
-        <page category="org.eclipse.ui.preferencePages.Workbench" id="org.jkiss.dbeaver.preferences.main.confirmations" class="org.jkiss.dbeaver.ui.preferences.PrefPageConfirmations" name="%pref.page.name.confirmations"/>
-    </extension>
-
-    <extension point="org.eclipse.ui.splashHandlers">
-        <splashHandler class="org.jkiss.dbeaver.core.application.DBeaverSplashHandler" id="org.jkiss.dbeaver.ui.splash.interactive"></splashHandler>
-        <splashHandlerProductBinding productId="org.jkiss.dbeaver.core.application.product" splashId="org.jkiss.dbeaver.ui.splash.interactive"></splashHandlerProductBinding>
-    </extension>
-
-    <extension point="org.eclipse.ui.helpSupport">
-        <config class="org.jkiss.dbeaver.ui.help.GitHubWikiHelpUI"></config>
-    </extension>
-
-    <extension point="org.jkiss.dbeaver.workbenchHandler">
-        <workbenchWindowInitializer class="org.jkiss.dbeaver.core.application.WorkbenchInitializerNewConnection"/>
-    </extension>
-
-    <extension point="org.eclipse.ui.activities">
-        <activity id="hideE4Activity" name="%activity.hideE4Activity.name">
-          <enabledWhen>
-            <with variable="activePartId">
-              <equals value="nonExistentPartId"/>
-            </with>
-          </enabledWhen>
-        </activity>
-        <!-- Hide Eclipse userstorage activities -->
-        <activityPatternBinding activityId="hideE4Activity" pattern="org.eclipse.userstorage.*"/>
-    </extension>
-
-</plugin>
->>>>>>> 6f98102d
+      <keywordReference id="org.jkiss.dbeaver.core.keyword.pref.editor.content"/> 
+    </page>  
+    <page category="org.jkiss.dbeaver.preferences.main.resultset" id="org.jkiss.dbeaver.preferences.main.resultset.presentation" class="org.jkiss.dbeaver.ui.preferences.PrefPageResultSetPresentation" name="%pref.page.name.resultset.presentation"></page>  
+    <page category="org.jkiss.dbeaver.preferences.main.resultset" id="org.jkiss.dbeaver.preferences.main.dataformat" class="org.jkiss.dbeaver.ui.preferences.PrefPageDataFormat" name="%pref.page.name.data.formats"> 
+      <keywordReference id="org.jkiss.dbeaver.core.keyword.pref.db.dataformat"/> 
+    </page>  
+    <page category="org.jkiss.dbeaver.preferences.main" id="org.jkiss.dbeaver.preferences.main.connections" class="org.jkiss.dbeaver.ui.preferences.PrefPageConnections" name="%pref.page.name.connections"></page>  
+    <page category="org.jkiss.dbeaver.preferences.main" id="org.jkiss.dbeaver.preferences.main.meta" class="org.jkiss.dbeaver.ui.preferences.PrefPageMetaData" name="%pref.page.name.meta"></page>  
+    <page category="org.jkiss.dbeaver.preferences.main" id="org.jkiss.dbeaver.preferences.misc.qm" class="org.jkiss.dbeaver.ui.preferences.PrefPageQueryManager" name="%pref.page.name.query.manager"> 
+      <keywordReference id="org.jkiss.dbeaver.core.keyword.pref.db.qm"/> 
+    </page>  
+    <page category="org.jkiss.dbeaver.preferences.main" id="org.jkiss.dbeaver.preferences.drivers" class="org.jkiss.dbeaver.ui.preferences.PrefPageDrivers" name="%pref.page.name.drivers"> 
+      <keywordReference id="org.jkiss.dbeaver.core.keyword.pref.ui.general"/> 
+    </page>  
+    <page category="org.jkiss.dbeaver.preferences.drivers" id="org.jkiss.dbeaver.preferences.drivers.maven" class="org.jkiss.dbeaver.ui.preferences.PrefPageDriversMaven" name="%pref.page.name.drivers.maven"></page>  
+    <page category="org.jkiss.dbeaver.preferences.main" id="org.jkiss.dbeaver.preferences.connectionTypes" class="org.jkiss.dbeaver.ui.preferences.PrefPageConnectionTypes" name="%pref.page.name.connectionTypes"/>  
+    <page category="org.jkiss.dbeaver.preferences.main" id="org.jkiss.dbeaver.preferences.navigator" class="org.jkiss.dbeaver.ui.preferences.PrefPageDatabaseNavigator" name="%pref.page.name.navigator"/>  
+    <page category="org.eclipse.ui.preferencePages.Editors" id="org.jkiss.dbeaver.preferences.main.entityeditor" class="org.jkiss.dbeaver.ui.preferences.PrefPageEntityEditor" name="%pref.page.name.entity.editor"> 
+      <keywordReference id="org.jkiss.dbeaver.core.keyword.pref.editor.entity"/> 
+    </page>  
+    <page category="org.eclipse.ui.preferencePages.Editors" id="org.jkiss.dbeaver.preferences.main.sqleditor" class="org.jkiss.dbeaver.ui.preferences.PrefPageSQLEditor" name="%pref.page.name.sql.editor"> 
+      <keywordReference id="org.jkiss.dbeaver.core.keyword.pref.editor.sql"/> 
+    </page>  
+    <page category="org.jkiss.dbeaver.preferences.main.sqleditor" id="org.jkiss.dbeaver.preferences.main.sqlexecute" class="org.jkiss.dbeaver.ui.preferences.PrefPageSQLExecute" name="%pref.page.name.sql.execute"/>  
+    <page category="org.jkiss.dbeaver.preferences.main.sqleditor" id="org.jkiss.dbeaver.preferences.main.sql.completion" class="org.jkiss.dbeaver.ui.preferences.PrefPageSQLCompletion" name="%pref.page.name.sql.completion"/>  
+    <page category="org.jkiss.dbeaver.preferences.main.sqleditor" id="org.jkiss.dbeaver.preferences.main.sql.format" class="org.jkiss.dbeaver.ui.preferences.PrefPageSQLFormat" name="%pref.page.name.sql.format"/>  
+    <page category="org.jkiss.dbeaver.preferences.main.sqleditor" id="org.jkiss.dbeaver.preferences.main.sql.templates" class="org.jkiss.dbeaver.ui.preferences.PrefPageSQLTemplates" name="%pref.page.name.sql.templates"/>  
+    <page category="org.eclipse.ui.preferencePages.Editors" id="org.jkiss.dbeaver.ui.editors.binary.pref.HexPreferencesPage" class="org.jkiss.dbeaver.ui.editors.binary.pref.HexPreferencesPage" name="%pref.page.name.binary.editor"> 
+      <keywordReference id="org.jkiss.dbeaver.core.keyword.pref.editor.binary"/> 
+    </page>  
+    <page category="org.eclipse.ui.preferencePages.Workbench" id="org.jkiss.dbeaver.preferences.main.confirmations" class="org.jkiss.dbeaver.ui.preferences.PrefPageConfirmations" name="%pref.page.name.confirmations"/> 
+  </extension>  
+ 
+  <extension point="org.eclipse.ui.splashHandlers"> 
+    <splashHandler class="org.jkiss.dbeaver.core.application.DBeaverSplashHandler" id="org.jkiss.dbeaver.ui.splash.interactive"></splashHandler>  
+    <splashHandlerProductBinding productId="org.jkiss.dbeaver.core.application.product" splashId="org.jkiss.dbeaver.ui.splash.interactive"></splashHandlerProductBinding>  
+  </extension>  
+  
+  <extension point="org.eclipse.ui.helpSupport"> 
+    <config class="org.jkiss.dbeaver.ui.help.GitHubWikiHelpUI"></config> 
+  </extension>  
+  
+  <extension point="org.jkiss.dbeaver.workbenchHandler"> 
+    <workbenchWindowInitializer class="org.jkiss.dbeaver.core.application.WorkbenchInitializerNewConnection"/> 
+  </extension>  
+  
+  <extension point="org.eclipse.ui.activities"> 
+    <activity id="hideE4Activity" name="%activity.hideE4Activity.name"> 
+      <enabledWhen> 
+        <with variable="activePartId"> 
+          <equals value="nonExistentPartId"/> 
+        </with> 
+      </enabledWhen> 
+    </activity>  
+    <!-- Hide Eclipse userstorage activities -->  
+    <activityPatternBinding activityId="hideE4Activity" pattern="org.eclipse.userstorage.*"/> 
+  </extension> 
+
+</plugin>