--- conflicted
+++ resolved
@@ -10,11 +10,7 @@
         <relativePath>../</relativePath>
     </parent>
     <artifactId>org.jkiss.dbeaver.ext.ui.colortheme</artifactId>
-<<<<<<< HEAD
-    <version>1.0.60-SNAPSHOT</version>
-=======
     <version>1.0.61-SNAPSHOT</version>
->>>>>>> e95efd96
     <packaging>eclipse-plugin</packaging>
 
     <repositories>
