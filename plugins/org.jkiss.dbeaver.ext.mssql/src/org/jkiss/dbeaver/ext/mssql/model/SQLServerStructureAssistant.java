--- conflicted
+++ resolved
@@ -246,8 +246,7 @@
         }
     }
 
-<<<<<<< HEAD
-    @Override
+  @Override
     public boolean supportsSearchInCommentsFor(@NotNull DBSObjectType objectType) {
         return true;
     }
@@ -255,7 +254,8 @@
     @Override
     public boolean supportsSearchInDefinitionsFor(@NotNull DBSObjectType objectType) {
         return true;
-=======
+    }
+  
     private void searchTempTables(@NotNull JDBCSession session, @NotNull ObjectsSearchParams params, @NotNull List<DBSObjectReference> objects) throws DBException {
         final SQLServerDatabase database = dataSource.getDatabase(session.getProgressMonitor(), SQLServerConstants.TEMPDB_DATABASE);
         final SQLServerSchema schema = database.getSchema(session.getProgressMonitor(), SQLServerConstants.DEFAULT_SCHEMA_NAME);
@@ -313,6 +313,5 @@
             }
         }
         return name;
->>>>>>> 5dca3c37
     }
 }