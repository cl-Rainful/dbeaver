<?xml version="1.0" encoding="UTF-8"?>
<feature
      id="org.jkiss.dbeaver.ext.ui.svg.feature"
      label="%featureName"
<<<<<<< HEAD
      version="1.0.89.qualifier"
=======
      version="1.0.90.qualifier"
>>>>>>> e95efd96
      provider-name="%providerName"
      plugin="org.jkiss.dbeaver.ext.ui.svg">

   <description>
      %description
   </description>

   <copyright>
      %copyright
   </copyright>

   <license url="%licenseURL">
      %license
   </license>

   <requires>
      <import feature="org.jkiss.dbeaver.ui.feature" version="7.0.0" match="greaterOrEqual"/>
   </requires>

   <plugin id="org.jkiss.dbeaver.ext.ui.svg" download-size="0" install-size="0" version="0.0.0" unpack="false"/>
   <plugin id="org.jkiss.bundle.apache.batik" download-size="0" install-size="0" version="0.0.0"/>

</feature><|MERGE_RESOLUTION|>--- conflicted
+++ resolved
@@ -2,11 +2,7 @@
 <feature
       id="org.jkiss.dbeaver.ext.ui.svg.feature"
       label="%featureName"
-<<<<<<< HEAD
-      version="1.0.89.qualifier"
-=======
       version="1.0.90.qualifier"
->>>>>>> e95efd96
       provider-name="%providerName"
       plugin="org.jkiss.dbeaver.ext.ui.svg">
 
